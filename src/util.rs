--- conflicted
+++ resolved
@@ -1,16 +1,9 @@
 use std::borrow::Cow;
 
-use either::Either;
+use crate::svd::{Access, Cluster, Register, RegisterCluster};
 use inflections::Inflect;
-<<<<<<< HEAD
-use svd::{Access, Cluster, Register, RegisterCluster};
-use syn::Ident;
-use quote::Tokens;
-=======
-use crate::svd::{Access, Cluster, Register};
 use quote::Tokens;
 use syn::Ident;
->>>>>>> 08c8d076
 
 use crate::errors::*;
 
@@ -297,14 +290,9 @@
 }
 
 /// Return only the clusters from the slice of either register or clusters.
-<<<<<<< HEAD
 pub fn only_clusters(ercs: &[RegisterCluster]) -> Vec<&Cluster> {
-    let clusters: Vec<&Cluster> = ercs.iter()
-=======
-pub fn only_clusters(ercs: &[Either<Register, Cluster>]) -> Vec<&Cluster> {
     let clusters: Vec<&Cluster> = ercs
         .iter()
->>>>>>> 08c8d076
         .filter_map(|x| match *x {
             RegisterCluster::Cluster(ref x) => Some(x),
             _ => None,
@@ -314,14 +302,9 @@
 }
 
 /// Return only the registers the given slice of either register or clusters.
-<<<<<<< HEAD
 pub fn only_registers(ercs: &[RegisterCluster]) -> Vec<&Register> {
-    let registers: Vec<&Register> = ercs.iter()
-=======
-pub fn only_registers(ercs: &[Either<Register, Cluster>]) -> Vec<&Register> {
     let registers: Vec<&Register> = ercs
         .iter()
->>>>>>> 08c8d076
         .filter_map(|x| match *x {
             RegisterCluster::Register(ref x) => Some(x),
             _ => None,
