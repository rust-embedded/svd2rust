use std::borrow::Cow;

use either::Either;
use inflections::Inflect;
<<<<<<< HEAD
use svd::{Access, Cluster, Register, RegisterCluster};
use syn::Ident;
use quote::Tokens;
=======
use crate::svd::{Access, Cluster, Register};
use quote::Tokens;
use syn::Ident;
>>>>>>> 3f07a936

use crate::errors::*;

pub const BITS_PER_BYTE: u32 = 8;

/// List of chars that some vendors use in their peripheral/field names but
/// that are not valid in Rust ident
const BLACKLIST_CHARS: &[char] = &['(', ')', '[', ']', '/', ' '];

#[derive(Clone, Copy, PartialEq)]
pub enum Target {
    CortexM,
    Msp430,
    RISCV,
    None,
}

impl Target {
    pub fn parse(s: &str) -> Result<Self> {
        Ok(match s {
            "cortex-m" => Target::CortexM,
            "msp430" => Target::Msp430,
            "riscv" => Target::RISCV,
            "none" => Target::None,
            _ => bail!("unknown target {}", s),
        })
    }
}

pub trait ToSanitizedPascalCase {
    fn to_sanitized_pascal_case(&self) -> Cow<str>;
}

pub trait ToSanitizedUpperCase {
    fn to_sanitized_upper_case(&self) -> Cow<str>;
}

pub trait ToSanitizedSnakeCase {
    fn to_sanitized_snake_case(&self) -> Cow<str>;
}

impl ToSanitizedSnakeCase for str {
    fn to_sanitized_snake_case(&self) -> Cow<str> {
        macro_rules! keywords {
            ($s:expr, $($kw:ident),+,) => {
                Cow::from(match &$s.to_lowercase()[..] {
                    $(stringify!($kw) => concat!(stringify!($kw), "_")),+,
                    _ => return Cow::from($s.to_snake_case())
                })
            }
        }

        let s = self.replace(BLACKLIST_CHARS, "");

        match s.chars().next().unwrap_or('\0') {
            '0' | '1' | '2' | '3' | '4' | '5' | '6' | '7' | '8' | '9' => {
                Cow::from(format!("_{}", s.to_snake_case()))
            }
            _ => {
                keywords! {
                    s,
                    abstract,
                    alignof,
                    as,
                    r#async,
                    r#await,
                    become,
                    box,
                    break,
                    const,
                    continue,
                    crate,
                    do,
                    else,
                    enum,
                    extern,
                    false,
                    final,
                    fn,
                    for,
                    if,
                    impl,
                    in,
                    let,
                    loop,
                    macro,
                    match,
                    mod,
                    move,
                    mut,
                    offsetof,
                    override,
                    priv,
                    proc,
                    pub,
                    pure,
                    ref,
                    return,
                    self,
                    sizeof,
                    static,
                    struct,
                    super,
                    trait,
                    true,
                    r#try,
                    type,
                    typeof,
                    unsafe,
                    unsized,
                    use,
                    virtual,
                    where,
                    while,
                    yield,
                    set_bit,
                    clear_bit,
                    bit,
                    bits,
                }
            }
        }
    }
}

impl ToSanitizedUpperCase for str {
    fn to_sanitized_upper_case(&self) -> Cow<str> {
        let s = self.replace(BLACKLIST_CHARS, "");

        match s.chars().next().unwrap_or('\0') {
            '0' | '1' | '2' | '3' | '4' | '5' | '6' | '7' | '8' | '9' => {
                Cow::from(format!("_{}", s.to_upper_case()))
            }
            _ => Cow::from(s.to_upper_case()),
        }
    }
}

impl ToSanitizedPascalCase for str {
    fn to_sanitized_pascal_case(&self) -> Cow<str> {
        let s = self.replace(BLACKLIST_CHARS, "");

        match s.chars().next().unwrap_or('\0') {
            '0' | '1' | '2' | '3' | '4' | '5' | '6' | '7' | '8' | '9' => {
                Cow::from(format!("_{}", s.to_pascal_case()))
            }
            _ => Cow::from(s.to_pascal_case()),
        }
    }
}

pub fn respace(s: &str) -> String {
    s.split_whitespace().collect::<Vec<_>>().join(" ")
}

pub fn escape_brackets(s: &str) -> String {
    s.split('[')
        .fold("".to_string(), |acc, x| {
            if acc == "" {
                x.to_string()
            } else if acc.ends_with('\\') {
                acc.to_owned() + "[" + &x.to_string()
            } else {
                acc.to_owned() + "\\[" + &x.to_string()
            }
        })
        .split(']')
        .fold("".to_string(), |acc, x| {
            if acc == "" {
                x.to_string()
            } else if acc.ends_with('\\') {
                acc.to_owned() + "]" + &x.to_string()
            } else {
                acc.to_owned() + "\\]" + &x.to_string()
            }
        })
}

pub fn name_of(register: &Register) -> Cow<str> {
    match *register {
        Register::Single(ref info) => Cow::from(&*info.name),
        Register::Array(ref info, _) => {
            if info.name.contains("[%s]") {
                info.name.replace("[%s]", "").into()
            } else {
                info.name.replace("%s", "").into()
            }
        }
    }
}

pub fn access_of(register: &Register) -> Access {
    register.access.unwrap_or_else(|| {
        if let Some(ref fields) = register.fields {
            if fields.iter().all(|f| f.access == Some(Access::ReadOnly)) {
                Access::ReadOnly
            } else if fields.iter().all(|f| f.access == Some(Access::WriteOnly)) {
                Access::WriteOnly
            } else {
                Access::ReadWrite
            }
        } else {
            Access::ReadWrite
        }
    })
}

/// Turns `n` into an unsuffixed separated hex token
pub fn hex(n: u32) -> Tokens {
    let mut t = Tokens::new();
    let (h2, h1) = ((n >> 16) & 0xffff, n & 0xffff);
    t.append(if h2 != 0 {
        format!("0x{:04x}_{:04x}", h2, h1)
    } else if h1 & 0xff00 != 0 {
        format!("0x{:04x}", h1)
    } else if h1 != 0 {
        format!("0x{:02x}", h1 & 0xff)
    } else {
        String::from("0")
    });
    t
}

pub fn hex_or_bool(n: u32, width: u32) -> Tokens {
    if width == 1 {
        let mut t = Tokens::new();
        t.append(if n == 0 { "false" } else { "true" });
        t
    } else {
        hex(n)
    }
}

/// Turns `n` into an unsuffixed token
pub fn unsuffixed(n: u64) -> Tokens {
    let mut t = Tokens::new();
    t.append(format!("{}", n));
    t
}

pub fn unsuffixed_or_bool(n: u64, width: u32) -> Tokens {
    if width == 1 {
        let mut t = Tokens::new();
        t.append(if n == 0 { "false" } else { "true" });
        t
    } else {
        unsuffixed(n)
    }
}

pub trait U32Ext {
    fn to_ty(&self) -> Result<Ident>;
    fn to_ty_width(&self) -> Result<u32>;
}

impl U32Ext for u32 {
    fn to_ty(&self) -> Result<Ident> {
        Ok(match *self {
            1 => Ident::new("bool"),
            2..=8 => Ident::new("u8"),
            9..=16 => Ident::new("u16"),
            17..=32 => Ident::new("u32"),
            33..=64 => Ident::new("u64"),
            _ => Err(format!(
                "can't convert {} bits into a Rust integral type",
                *self
            ))?,
        })
    }

    fn to_ty_width(&self) -> Result<u32> {
        Ok(match *self {
            1 => 1,
            2..=8 => 8,
            9..=16 => 16,
            17..=32 => 32,
            33..=64 => 64,
            _ => Err(format!(
                "can't convert {} bits into a Rust integral type width",
                *self
            ))?,
        })
    }
}

/// Return only the clusters from the slice of either register or clusters.
<<<<<<< HEAD
pub fn only_clusters(ercs: &[RegisterCluster]) -> Vec<&Cluster> {
    let clusters: Vec<&Cluster> = ercs.iter()
=======
pub fn only_clusters(ercs: &[Either<Register, Cluster>]) -> Vec<&Cluster> {
    let clusters: Vec<&Cluster> = ercs
        .iter()
>>>>>>> 3f07a936
        .filter_map(|x| match *x {
            RegisterCluster::Cluster(ref x) => Some(x),
            _ => None,
        })
        .collect();
    clusters
}

/// Return only the registers the given slice of either register or clusters.
<<<<<<< HEAD
pub fn only_registers(ercs: &[RegisterCluster]) -> Vec<&Register> {
    let registers: Vec<&Register> = ercs.iter()
=======
pub fn only_registers(ercs: &[Either<Register, Cluster>]) -> Vec<&Register> {
    let registers: Vec<&Register> = ercs
        .iter()
>>>>>>> 3f07a936
        .filter_map(|x| match *x {
            RegisterCluster::Register(ref x) => Some(x),
            _ => None,
        })
        .collect();
    registers
}

pub fn build_rs() -> Tokens {
    quote! {
        use std::env;
        use std::fs::File;
        use std::io::Write;
        use std::path::PathBuf;

        fn main() {
            if env::var_os("CARGO_FEATURE_RT").is_some() {
                // Put the linker script somewhere the linker can find it
                let out = &PathBuf::from(env::var_os("OUT_DIR").unwrap());
                File::create(out.join("device.x"))
                    .unwrap()
                    .write_all(include_bytes!("device.x"))
                    .unwrap();
                println!("cargo:rustc-link-search={}", out.display());

                println!("cargo:rerun-if-changed=device.x");
            }

            println!("cargo:rerun-if-changed=build.rs");
        }
    }
}<|MERGE_RESOLUTION|>--- conflicted
+++ resolved
@@ -1,16 +1,9 @@
 use std::borrow::Cow;
 
-use either::Either;
+use crate::svd::{Access, Cluster, Register, RegisterCluster};
 use inflections::Inflect;
-<<<<<<< HEAD
-use svd::{Access, Cluster, Register, RegisterCluster};
-use syn::Ident;
-use quote::Tokens;
-=======
-use crate::svd::{Access, Cluster, Register};
 use quote::Tokens;
 use syn::Ident;
->>>>>>> 3f07a936
 
 use crate::errors::*;
 
@@ -190,9 +183,9 @@
 }
 
 pub fn name_of(register: &Register) -> Cow<str> {
-    match *register {
-        Register::Single(ref info) => Cow::from(&*info.name),
-        Register::Array(ref info, _) => {
+    match register {
+        Register::Single(info) => Cow::from(&*info.name),
+        Register::Array(info, _) => {
             if info.name.contains("[%s]") {
                 info.name.replace("[%s]", "").into()
             } else {
@@ -204,7 +197,7 @@
 
 pub fn access_of(register: &Register) -> Access {
     register.access.unwrap_or_else(|| {
-        if let Some(ref fields) = register.fields {
+        if let Some(fields) = &register.fields {
             if fields.iter().all(|f| f.access == Some(Access::ReadOnly)) {
                 Access::ReadOnly
             } else if fields.iter().all(|f| f.access == Some(Access::WriteOnly)) {
@@ -297,16 +290,11 @@
 }
 
 /// Return only the clusters from the slice of either register or clusters.
-<<<<<<< HEAD
 pub fn only_clusters(ercs: &[RegisterCluster]) -> Vec<&Cluster> {
-    let clusters: Vec<&Cluster> = ercs.iter()
-=======
-pub fn only_clusters(ercs: &[Either<Register, Cluster>]) -> Vec<&Cluster> {
     let clusters: Vec<&Cluster> = ercs
         .iter()
->>>>>>> 3f07a936
-        .filter_map(|x| match *x {
-            RegisterCluster::Cluster(ref x) => Some(x),
+        .filter_map(|x| match x {
+            RegisterCluster::Cluster(x) => Some(x),
             _ => None,
         })
         .collect();
@@ -314,16 +302,11 @@
 }
 
 /// Return only the registers the given slice of either register or clusters.
-<<<<<<< HEAD
 pub fn only_registers(ercs: &[RegisterCluster]) -> Vec<&Register> {
-    let registers: Vec<&Register> = ercs.iter()
-=======
-pub fn only_registers(ercs: &[Either<Register, Cluster>]) -> Vec<&Register> {
     let registers: Vec<&Register> = ercs
         .iter()
->>>>>>> 3f07a936
-        .filter_map(|x| match *x {
-            RegisterCluster::Register(ref x) => Some(x),
+        .filter_map(|x| match x {
+            RegisterCluster::Register(x) => Some(x),
             _ => None,
         })
         .collect();
