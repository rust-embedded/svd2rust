use std::borrow::Cow;
use std::cmp::Ordering;

use either::Either;
use quote::{ToTokens, Tokens};
use svd::{Cluster, ClusterInfo, Defaults, Peripheral, Register};
use syn::{self, Ident};

use errors::*;
use util::{self, ToSanitizedSnakeCase, ToSanitizedUpperCase, BITS_PER_BYTE};

use generate::register;

pub fn render(
    p: &Peripheral,
    all_peripherals: &[Peripheral],
    defaults: &Defaults,
    nightly: bool,
) -> Result<Vec<Tokens>> {
    let mut out = vec![];

    let name_pc = Ident::new(&*p.name.to_sanitized_upper_case());
    let address = util::hex(p.base_address);
    let description = util::escape_brackets(util::respace(p.description.as_ref().unwrap_or(&p.name)).as_ref());

    let name_sc = Ident::new(&*p.name.to_sanitized_snake_case());
    let (base, derived) = if let Some(base) = p.derived_from.as_ref() {
        // TODO Verify that base exists
        // TODO We don't handle inheritance style `derivedFrom`, we should raise
        // an error in that case
        (Ident::new(&*base.to_sanitized_snake_case()), true)
    } else {
        (name_sc.clone(), false)
    };

    let snake_name = p.name.to_sanitized_snake_case();

    // Insert the peripheral structure
    out.push(quote! {
        #[doc = #description]
        #[cfg(feature = #snake_name)]
        pub struct #name_pc { _marker: PhantomData<*const ()> }

        #[cfg(feature = #snake_name)]
        unsafe impl Send for #name_pc {}

        #[cfg(feature = #snake_name)]
        impl #name_pc {
            /// Returns a pointer to the register block
            pub fn ptr() -> *const #base::RegisterBlock {
                #address as *const _
            }
        }

        #[cfg(feature = #snake_name)]
        impl Deref for #name_pc {
            type Target = #base::RegisterBlock;

            fn deref(&self) -> &#base::RegisterBlock {
                unsafe { &*#name_pc::ptr() }
            }
        }
    });

    // Derived peripherals do not require re-implementation, and will instead
    // use a single definition of the non-derived version
    if derived {
        return Ok(out);
    }

    // erc: *E*ither *R*egister or *C*luster
    let ercs = p.registers.as_ref().map(|x| x.as_ref()).unwrap_or(&[][..]);

    let registers: &[&Register] = &util::only_registers(&ercs)[..];
    let clusters = util::only_clusters(ercs);

    // No `struct RegisterBlock` can be generated
    if registers.is_empty() && clusters.is_empty() {
        // Drop the definition of the peripheral
        out.pop();
        return Ok(out);
    }

    // Push any register or cluster blocks into the output
    let mut mod_items = vec![];
    mod_items.push(register_or_cluster_block(ercs, defaults, None, nightly)?);

    // Push all cluster related information into the peripheral module
    for c in &clusters {
        mod_items.push(cluster_block(c, defaults, p, all_peripherals, nightly)?);
    }

    // Push all regsiter realted information into the peripheral module
    for reg in registers {
        mod_items.extend(register::render(
            reg,
            registers,
            p,
            all_peripherals,
            defaults,
        )?);
    }

    let description = util::escape_brackets(util::respace(p.description.as_ref().unwrap_or(&p.name)).as_ref());
    out.push(quote! {
        #[doc = #description]
        #[cfg(feature = #snake_name)]
        pub mod #name_sc {
            #(#mod_items)*
        }
    });

    Ok(out)
}

#[derive(Clone, Debug)]
struct RegisterBlockField {
    field: syn::Field,
    description: String,
    offset: u32,
    size: u32,
}

#[derive(Clone, Debug)]
struct Region {
    fields: Vec<RegisterBlockField>,
    offset: u32,
    end: u32,
    /// This is only used for regions with `fields.len() > 1`
    pub ident: Option<String>,
}

impl Region {
    fn shortest_ident(&self) -> Option<String> {
        let mut idents: Vec<_> = self
            .fields
            .iter()
            .filter_map(|f| match f.field.ident {
                None => None,
                Some(ref ident) => Some(ident.as_ref()),
            }).collect();
        if idents.is_empty() {
            return None;
        }
        idents.sort_by(|a, b| {
            // Sort by length and then content
            match a.len().cmp(&b.len()) {
                Ordering::Equal => a.cmp(b),
<<<<<<< HEAD
                cmp @ _ => cmp,
=======
                cmp => cmp
>>>>>>> 2b3ccfb2
            }
        });
        Some(idents[0].to_owned())
    }

    fn common_ident(&self) -> Option<String> {
        // https://stackoverflow.com/a/40296745/4284367
        fn split_keep(text: &str) -> Vec<&str> {
            let mut result = Vec::new();
            let mut last = 0;
            for (index, matched) in
                text.match_indices(|c: char| c.is_numeric() || !c.is_alphabetic())
            {
                if last != index {
                    result.push(&text[last..index]);
                }
                result.push(matched);
                last = index + matched.len();
            }
            if last < text.len() {
                result.push(&text[last..]);
            }
            result
        }

        let idents: Vec<_> = self
            .fields
            .iter()
            .filter_map(|f| match f.field.ident {
                None => None,
                Some(ref ident) => Some(ident.as_ref()),
            }).collect();

        if idents.is_empty() {
            return None;
        }

        let x: Vec<_> = idents.iter().map(|i| split_keep(i)).collect();
        let mut index = 0;
        let first = &x[0];
        // Get first elem, check against all other, break on mismatch
        'outer: while index < first.len() {
            for ident_match in x.iter().skip(1) {
                if let Some(match_) = ident_match.get(index) {
                    if match_ != &first[index] {
                        break 'outer;
                    }
                } else {
                    break 'outer;
                }
            }
            index += 1;
        }
        if index <= 1 {
            None
        } else {
<<<<<<< HEAD
            if first.get(index).is_some()
                && first.get(index).unwrap().chars().all(|c| c.is_numeric())
            {
=======
            if first.get(index).is_some() && first[index].chars().all(|c| c.is_numeric()) {
>>>>>>> 2b3ccfb2
                Some(first.iter().take(index).cloned().collect())
            } else {
                Some(first.iter().take(index - 1).cloned().collect())
            }
        }
    }

    fn compute_ident(&self) -> Option<String> {
        if let Some(ident) = self.common_ident() {
            Some(ident)
        } else {
            self.shortest_ident()
        }
    }
    /// Return a description of this region
    fn description(&self) -> String {
        let mut result = String::new();
        for f in &self.fields {
            // In the Atmel SVDs the union variants all tend to
            // have the same description.  Rather than emitting
            // the same text three times over, only join in the
            // text from the other variants if it is different.
            // This isn't a foolproof way of emitting the most
            // reasonable short description, but it's good enough.
            if f.description != result {
                if !result.is_empty() {
                    result.push(' ');
                }
                result.push_str(&f.description);
            }
        }
        result
    }
}

/// FieldRegions keeps track of overlapping field regions,
/// merging fields into appropriate regions as we process them.
/// This allows us to reason about when to create a union
/// rather than a struct.
#[derive(Default, Debug)]
struct FieldRegions {
    /// The set of regions we know about.  This is maintained
    /// in sorted order, keyed by Region::offset.
    regions: Vec<Region>,
}

impl FieldRegions {
    /// Track a field.  If the field overlaps with 1 or more existing
    /// entries, they will be merged together.
    fn add(&mut self, field: &RegisterBlockField) -> Result<()> {
        // When merging, this holds the indices in self.regions
        // that the input `field` will be merging with.
        let mut indices = Vec::new();

        let field_start = field.offset;
        let field_end = field_start + field.size / BITS_PER_BYTE;

        // The region that we're going to insert
        let mut new_region = Region {
            fields: vec![field.clone()],
            offset: field.offset,
            end: field.offset + field.size / BITS_PER_BYTE,
            ident: None,
        };

        // Locate existing region(s) that we intersect with and
        // fold them into the new region we're creating.  There
        // may be multiple regions that we intersect with, so
        // we keep looping to find them all.
        for (idx, mut f) in self.regions.iter_mut().enumerate() {
            let f_start = f.offset;
            let f_end = f.end;

            // Compute intersection range
            let begin = f_start.max(field_start);
            let end = f_end.min(field_end);

            if end > begin {
                // We're going to remove this element and fold it
                // into our new region
                indices.push(idx);

                // Expand the existing entry
                new_region.offset = new_region.offset.min(f_start);
                new_region.end = new_region.end.max(f_end);

                // And merge in the fields
                new_region.fields.append(&mut f.fields);
            }
        }

        // Now remove the entries that we collapsed together.
        // We do this in reverse order to ensure that the indices
        // are stable in the face of removal.
        for idx in indices.iter().rev() {
            self.regions.remove(*idx);
        }

        new_region.fields.sort_by_key(|f| f.offset);

        // maintain the regions ordered by starting offset
        let idx = self
            .regions
            .binary_search_by_key(&new_region.offset, |r| r.offset);
        match idx {
            Ok(idx) => {
                bail!(
                    "we shouldn't exist in the vec, but are at idx {} {:#?}\n{:#?}",
                    idx,
                    new_region,
                    self.regions
                );
            }
            Err(idx) => self.regions.insert(idx, new_region),
        };

        Ok(())
    }

    pub fn is_union(&self) -> bool {
        self.regions.len() == 1 && self.regions[0].fields.len() > 1
    }

    /// Resolves type name conflicts
    pub fn resolve_idents(&mut self) -> Result<()> {
        let idents: Vec<_> = {
            self.regions
                .iter_mut()
                .filter(|r| r.fields.len() > 1)
                .map(|r| {
                    r.ident = r.compute_ident();
                    r.ident.clone()
                }).collect()
        };
        self.regions
            .iter_mut()
            .filter(|r| r.ident.is_some())
            .filter(|r| {
                r.fields.len() > 1 && (idents.iter().filter(|ident| **ident == r.ident).count() > 1)
            }).inspect(|r| {
                eprintln!(
                    "WARNING: Found type name conflict with region {:?}, renamed to {:?}",
                    r.ident,
                    r.shortest_ident()
                )
            }).for_each(|r| {
                r.ident = r.shortest_ident();
            });
        Ok(())
    }
}

fn register_or_cluster_block(
    ercs: &[Either<Register, Cluster>],
    defs: &Defaults,
    name: Option<&str>,
    nightly: bool,
) -> Result<Tokens> {
    if nightly {
        register_or_cluster_block_nightly(ercs, defs, name)
    } else {
        register_or_cluster_block_stable(ercs, defs, name)
    }
}

fn register_or_cluster_block_stable(
    ercs: &[Either<Register, Cluster>],
    defs: &Defaults,
    name: Option<&str>,
) -> Result<Tokens> {
    let mut fields = Tokens::new();
    // enumeration of reserved fields
    let mut i = 0;
    // offset from the base address, in bytes
    let mut offset = 0;

    let ercs_expanded = expand(ercs, defs, name)?;

    for reg_block_field in ercs_expanded {
        let pad = if let Some(pad) = reg_block_field.offset.checked_sub(offset) {
            pad
        } else {
            eprintln!(
                "WARNING {:?} overlaps with another register block at offset {}. \
                 Ignoring.",
                reg_block_field.field.ident, reg_block_field.offset
            );
            continue;
        };

        if pad != 0 {
            let name = Ident::new(format!("_reserved{}", i));
            let pad = pad as usize;
            fields.append(quote! {
                #name : [u8; #pad],
            });
            i += 1;
        }

        let comment = &format!(
            "0x{:02x} - {}",
            reg_block_field.offset,
            util::escape_brackets(util::respace(&reg_block_field.description).as_ref()),
        )[..];

        fields.append(quote! {
            #[doc = #comment]
        });

        reg_block_field.field.to_tokens(&mut fields);
        Ident::new(",").to_tokens(&mut fields);

        offset = reg_block_field.offset + reg_block_field.size / BITS_PER_BYTE;
    }

    let name = Ident::new(match name {
        Some(name) => name.to_sanitized_upper_case(),
        None => "RegisterBlock".into(),
    });

    Ok(quote! {
        /// Register block
        #[repr(C)]
        pub struct #name {
            #fields
        }
    })
}

fn register_or_cluster_block_nightly(
    ercs: &[Either<Register, Cluster>],
    defs: &Defaults,
    name: Option<&str>,
) -> Result<Tokens> {
    let mut fields = Tokens::new();
    let mut helper_types = Tokens::new();

    let ercs_expanded = expand(ercs, defs, name)?;

    // Locate conflicting regions; we'll need to use unions to represent them.
    let mut regions = FieldRegions::default();

    for reg_block_field in &ercs_expanded {
        regions.add(reg_block_field)?;
    }

    let block_is_union = regions.is_union();
    // We need to compute the idents of each register/union block first to make sure no conflicts exists.
    regions.resolve_idents()?;
    // The end of the region from the prior iteration of the loop
    let mut last_end = 0;

    for (i, region) in regions.regions.iter().enumerate() {
        // Check if we need padding
        let pad = region.offset - last_end;
        if pad != 0 {
            let name = Ident::new(format!("_reserved{}", i));
            let pad = pad as usize;
            fields.append(quote! {
                #name : [u8; #pad],
            });
        }

        last_end = region.end;

        let mut region_fields = Tokens::new();

        for reg_block_field in &region.fields {
            if reg_block_field.offset != region.offset {
                // TODO: need to emit padding for this case.
                // Happens for freescale_mkl43z4
                eprintln!(
                    "WARNING: field {:?} has different offset {} than its union container {}",
                    reg_block_field.field.ident, reg_block_field.offset, region.offset
                );
            }
            let comment = &format!(
                "0x{:02x} - {}",
                reg_block_field.offset,
                util::escape_brackets(util::respace(&reg_block_field.description).as_ref()),
            )[..];

            region_fields.append(quote! {
                #[doc = #comment]
            });

            reg_block_field.field.to_tokens(&mut region_fields);
            Ident::new(",").to_tokens(&mut region_fields);
        }

        if region.fields.len() > 1 && !block_is_union {
            let (type_name, name) = match region.ident.clone() {
                Some(prefix) => (
                    Ident::new(format!("{}_UNION", prefix.to_sanitized_upper_case())),
                    Ident::new(prefix),
                ),
                // If we can't find a name, fall back to the region index as a
                // unique-within-this-block identifier counter.
                None => {
                    let ident = Ident::new(format!("U{}", i));
                    (ident.clone(), ident)
                }
            };

            let description = region.description();

            helper_types.append(quote! {
                #[doc = #description]
                #[repr(C)]
                pub union #type_name {
                    #region_fields
                }
            });

            fields.append(quote! {
                #[doc = #description]
                pub #name: #type_name
            });
            Ident::new(",").to_tokens(&mut fields);
        } else {
            fields.append(&region_fields);
        }
    }

    let name = Ident::new(match name {
        Some(name) => name.to_sanitized_upper_case(),
        None => "RegisterBlock".into(),
    });

    let block_type = if block_is_union {
        Ident::new("union")
    } else {
        Ident::new("struct")
    };

    Ok(quote! {
        /// Register block
        #[repr(C)]
        pub #block_type #name {
            #fields
        }

        #helper_types
    })
}

/// Expand a list of parsed `Register`s or `Cluster`s, and render them to
/// `RegisterBlockField`s containing `Field`s.
fn expand(
    ercs: &[Either<Register, Cluster>],
    defs: &Defaults,
    name: Option<&str>,
) -> Result<Vec<RegisterBlockField>> {
    let mut ercs_expanded = vec![];

    for erc in ercs {
        ercs_expanded.extend(match erc {
            Either::Left(ref register) => expand_register(register, defs, name)?,
            Either::Right(ref cluster) => expand_cluster(cluster, defs)?,
        });
    }

    ercs_expanded.sort_by_key(|x| x.offset);

    Ok(ercs_expanded)
}

/// Recursively calculate the size of a cluster. A cluster's size is the maximum
/// end position of its recursive children.
fn cluster_size_in_bits(info: &ClusterInfo, defs: &Defaults) -> Result<u32> {
    let mut size = 0;

    for c in &info.children {
        let end = match *c {
            Either::Left(ref reg) => {
                let reg_size: u32 = expand_register(reg, defs, None)?
                    .iter()
                    .map(|rbf| rbf.size)
                    .sum();

                (reg.address_offset * BITS_PER_BYTE) + reg_size
            }
            Either::Right(ref clust) => {
                (clust.address_offset * BITS_PER_BYTE) + cluster_size_in_bits(clust, defs)?
            }
        };

        size = size.max(end);
    }
    Ok(size)
}

/// Render a given cluster (and any children) into `RegisterBlockField`s
fn expand_cluster(cluster: &Cluster, defs: &Defaults) -> Result<Vec<RegisterBlockField>> {
    let mut cluster_expanded = vec![];

    let cluster_size = cluster
        .size
        .ok_or_else(|| format!("Cluster {} has no explictly defined size", cluster.name))
        .or_else(|_e| cluster_size_in_bits(cluster, defs))
        .chain_err(|| format!("Cluster {} has no determinable `size` field", cluster.name))?;

    match *cluster {
        Cluster::Single(ref info) => cluster_expanded.push(RegisterBlockField {
            field: convert_svd_cluster(cluster),
            description: info.description.clone(),
            offset: info.address_offset,
            size: cluster_size,
        }),
        Cluster::Array(ref info, ref array_info) => {
            let sequential_addresses = cluster_size == array_info.dim_increment * BITS_PER_BYTE;

            // if dimIndex exists, test if it is a sequence of numbers from 0 to dim
            let sequential_indexes = array_info.dim_index.as_ref().map_or(true, |dim_index| {
                dim_index
                    .iter()
                    .map(|element| element.parse::<u32>())
                    .eq((0..array_info.dim).map(Ok))
            });

            let array_convertible = sequential_indexes && sequential_addresses;

            if array_convertible {
                cluster_expanded.push(RegisterBlockField {
                    field: convert_svd_cluster(&cluster),
                    description: info.description.clone(),
                    offset: info.address_offset,
                    size: cluster_size * array_info.dim,
                });
            } else {
                let mut field_num = 0;
                for field in expand_svd_cluster(cluster).iter() {
                    cluster_expanded.push(RegisterBlockField {
                        field: field.clone(),
                        description: info.description.clone(),
                        offset: info.address_offset + field_num * array_info.dim_increment,
                        size: cluster_size,
                    });
                    field_num += 1;
                }
            }
        }
    }

    Ok(cluster_expanded)
}

/// If svd register arrays can't be converted to rust arrays (non sequential addresses, non
/// numeral indexes, or not containing all elements from 0 to size) they will be expanded
fn expand_register(
    register: &Register,
    defs: &Defaults,
    name: Option<&str>,
) -> Result<Vec<RegisterBlockField>> {
    let mut register_expanded = vec![];

    let register_size = register
        .size
        .or(defs.size)
        .ok_or_else(|| format!("Register {} has no `size` field", register.name))?;

    match *register {
        Register::Single(ref info) => register_expanded.push(RegisterBlockField {
            field: convert_svd_register(register, name),
            description: info.description.clone(),
            offset: info.address_offset,
            size: register_size,
        }),
        Register::Array(ref info, ref array_info) => {
            let sequential_addresses = register_size == array_info.dim_increment * BITS_PER_BYTE;

            // if dimIndex exists, test if it is a sequence of numbers from 0 to dim
            let sequential_indexes = array_info.dim_index.as_ref().map_or(true, |dim_index| {
                dim_index
                    .iter()
                    .map(|element| element.parse::<u32>())
                    .eq((0..array_info.dim).map(Ok))
            });

            let array_convertible = sequential_indexes && sequential_addresses;

            if array_convertible {
                register_expanded.push(RegisterBlockField {
                    field: convert_svd_register(&register, name),
                    description: info.description.clone(),
                    offset: info.address_offset,
                    size: register_size * array_info.dim,
                });
            } else {
                let mut field_num = 0;
                for field in expand_svd_register(register, name).iter() {
                    register_expanded.push(RegisterBlockField {
                        field: field.clone(),
                        description: info.description.clone(),
                        offset: info.address_offset + field_num * array_info.dim_increment,
                        size: register_size,
                    });
                    field_num += 1;
                }
            }
        }
    }

    Ok(register_expanded)
}

/// Render a Cluster Block into `Tokens`
fn cluster_block(
    c: &Cluster,
    defaults: &Defaults,
    p: &Peripheral,
    all_peripherals: &[Peripheral],
    nightly: bool,
) -> Result<Tokens> {
    let mut mod_items: Vec<Tokens> = vec![];

    // name_sc needs to take into account array type.
    let description = util::escape_brackets(util::respace(&c.description).as_ref());

    // Generate the register block.
    let mod_name = match *c {
        Cluster::Single(ref info) => &info.name,
        Cluster::Array(ref info, ref _ai) => &info.name,
    }.replace("[%s]", "")
    .replace("%s", "");
    let name_sc = Ident::new(&*mod_name.to_sanitized_snake_case());
    let reg_block = register_or_cluster_block(&c.children, defaults, Some(&mod_name), nightly)?;

    // Generate definition for each of the registers.
    let registers = util::only_registers(&c.children);
    for reg in &registers {
        mod_items.extend(register::render(
            reg,
            &registers,
            p,
            all_peripherals,
            defaults,
        )?);
    }

    // Generate the sub-cluster blocks.
    let clusters = util::only_clusters(&c.children);
    for c in &clusters {
        mod_items.push(cluster_block(c, defaults, p, all_peripherals, nightly)?);
    }

    Ok(quote! {
        #reg_block

        /// Register block
        #[doc = #description]
        pub mod #name_sc {
            #(#mod_items)*
        }
    })
}

/// Takes a svd::Register which may be a register array, and turn in into
/// a list of syn::Field where the register arrays have been expanded.
fn expand_svd_register(register: &Register, name: Option<&str>) -> Vec<syn::Field> {
    let name_to_ty = |name: &String, ns: Option<&str>| -> syn::Ty {
        let ident = if let Some(ns) = ns {
            Cow::Owned(
                String::from("self::")
                    + &ns.to_sanitized_snake_case()
                    + "::"
                    + &name.to_sanitized_upper_case(),
            )
        } else {
            name.to_sanitized_upper_case()
        };

        syn::Ty::Path(
            None,
            syn::Path {
                global: false,
                segments: vec![syn::PathSegment {
                    ident: Ident::new(ident),
                    parameters: syn::PathParameters::none(),
                }],
            },
        )
    };

    let mut out = vec![];

    match *register {
        Register::Single(ref _info) => out.push(convert_svd_register(register, name)),
        Register::Array(ref info, ref array_info) => {
            let has_brackets = info.name.contains("[%s]");

            let indices = array_info
                .dim_index
                .as_ref()
                .map(|v| Cow::from(&**v))
                .unwrap_or_else(|| {
                    Cow::from(
                        (0..array_info.dim)
                            .map(|i| i.to_string())
                            .collect::<Vec<_>>(),
                    )
                });

            for (idx, _i) in indices.iter().zip(0..) {
                let nb_name = if has_brackets {
                    info.name.replace("[%s]", idx)
                } else {
                    info.name.replace("%s", idx)
                };

                let ty_name = if has_brackets {
                    info.name.replace("[%s]", "")
                } else {
                    info.name.replace("%s", "")
                };

                let ident = Ident::new(nb_name.to_sanitized_snake_case());
                let ty = name_to_ty(&ty_name, name);

                out.push(syn::Field {
                    ident: Some(ident),
                    vis: syn::Visibility::Public,
                    attrs: vec![],
                    ty,
                });
            }
        }
    }
    out
}

/// Convert a parsed `Register` into its `Field` equivalent
fn convert_svd_register(register: &Register, name: Option<&str>) -> syn::Field {
    let name_to_ty = |name: &String, ns: Option<&str>| -> syn::Ty {
        let ident = if let Some(ns) = ns {
            Cow::Owned(
                String::from("self::")
                    + &ns.to_sanitized_snake_case()
                    + "::"
                    + &name.to_sanitized_upper_case(),
            )
        } else {
            name.to_sanitized_upper_case()
        };

        syn::Ty::Path(
            None,
            syn::Path {
                global: false,
                segments: vec![syn::PathSegment {
                    ident: Ident::new(ident),
                    parameters: syn::PathParameters::none(),
                }],
            },
        )
    };

    match *register {
        Register::Single(ref info) => syn::Field {
            ident: Some(Ident::new(info.name.to_sanitized_snake_case())),
            vis: syn::Visibility::Public,
            attrs: vec![],
            ty: name_to_ty(&info.name, name),
        },
        Register::Array(ref info, ref array_info) => {
            let has_brackets = info.name.contains("[%s]");

            let nb_name = if has_brackets {
                info.name.replace("[%s]", "")
            } else {
                info.name.replace("%s", "")
            };

            let ident = Ident::new(nb_name.to_sanitized_snake_case());

            let ty = syn::Ty::Array(
                Box::new(name_to_ty(&nb_name, name)),
                syn::ConstExpr::Lit(syn::Lit::Int(array_info.dim as u64, syn::IntTy::Unsuffixed)),
            );

            syn::Field {
                ident: Some(ident),
                vis: syn::Visibility::Public,
                attrs: vec![],
                ty,
            }
        }
    }
}

/// Takes a svd::Cluster which may contain a register array, and turn in into
/// a list of syn::Field where the register arrays have been expanded.
fn expand_svd_cluster(cluster: &Cluster) -> Vec<syn::Field> {
    let name_to_ty = |name: &String| -> syn::Ty {
        syn::Ty::Path(
            None,
            syn::Path {
                global: false,
                segments: vec![syn::PathSegment {
                    ident: Ident::new(name.to_sanitized_upper_case()),
                    parameters: syn::PathParameters::none(),
                }],
            },
        )
    };

    let mut out = vec![];

    match *cluster {
        Cluster::Single(ref _info) => out.push(convert_svd_cluster(cluster)),
        Cluster::Array(ref info, ref array_info) => {
            let has_brackets = info.name.contains("[%s]");

            let indices = array_info
                .dim_index
                .as_ref()
                .map(|v| Cow::from(&**v))
                .unwrap_or_else(|| {
                    Cow::from(
                        (0..array_info.dim)
                            .map(|i| i.to_string())
                            .collect::<Vec<_>>(),
                    )
                });

            for (idx, _i) in indices.iter().zip(0..) {
                let name = if has_brackets {
                    info.name.replace("[%s]", idx)
                } else {
                    info.name.replace("%s", idx)
                };

                let ty_name = if has_brackets {
                    info.name.replace("[%s]", "")
                } else {
                    info.name.replace("%s", "")
                };

                let ident = Ident::new(name.to_sanitized_snake_case());
                let ty = name_to_ty(&ty_name);

                out.push(syn::Field {
                    ident: Some(ident),
                    vis: syn::Visibility::Public,
                    attrs: vec![],
                    ty,
                });
            }
        }
    }
    out
}

/// Convert a parsed `Cluster` into its `Field` equivalent
fn convert_svd_cluster(cluster: &Cluster) -> syn::Field {
    let name_to_ty = |name: &String| -> syn::Ty {
        syn::Ty::Path(
            None,
            syn::Path {
                global: false,
                segments: vec![syn::PathSegment {
                    ident: Ident::new(name.to_sanitized_upper_case()),
                    parameters: syn::PathParameters::none(),
                }],
            },
        )
    };

    match *cluster {
        Cluster::Single(ref info) => syn::Field {
            ident: Some(Ident::new(info.name.to_sanitized_snake_case())),
            vis: syn::Visibility::Public,
            attrs: vec![],
            ty: name_to_ty(&info.name),
        },
        Cluster::Array(ref info, ref array_info) => {
            let has_brackets = info.name.contains("[%s]");

            let name = if has_brackets {
                info.name.replace("[%s]", "")
            } else {
                info.name.replace("%s", "")
            };

            let ident = Ident::new(name.to_sanitized_snake_case());

            let ty = syn::Ty::Array(
                Box::new(name_to_ty(&name)),
                syn::ConstExpr::Lit(syn::Lit::Int(array_info.dim as u64, syn::IntTy::Unsuffixed)),
            );

            syn::Field {
                ident: Some(ident),
                vis: syn::Visibility::Public,
                attrs: vec![],
                ty,
            }
        }
    }
}<|MERGE_RESOLUTION|>--- conflicted
+++ resolved
@@ -132,13 +132,17 @@
 
 impl Region {
     fn shortest_ident(&self) -> Option<String> {
-        let mut idents: Vec<_> = self
-            .fields
+        let mut idents: Vec<_> = self.fields
             .iter()
-            .filter_map(|f| match f.field.ident {
-                None => None,
-                Some(ref ident) => Some(ident.as_ref()),
-            }).collect();
+            .filter_map(|f| {
+                match f.field.ident {
+                    None => None,
+                    Some(ref ident) => {
+                        Some(ident.as_ref())
+                    }
+                }
+            })
+            .collect();
         if idents.is_empty() {
             return None;
         }
@@ -146,11 +150,7 @@
             // Sort by length and then content
             match a.len().cmp(&b.len()) {
                 Ordering::Equal => a.cmp(b),
-<<<<<<< HEAD
-                cmp @ _ => cmp,
-=======
                 cmp => cmp
->>>>>>> 2b3ccfb2
             }
         });
         Some(idents[0].to_owned())
@@ -161,9 +161,7 @@
         fn split_keep(text: &str) -> Vec<&str> {
             let mut result = Vec::new();
             let mut last = 0;
-            for (index, matched) in
-                text.match_indices(|c: char| c.is_numeric() || !c.is_alphabetic())
-            {
+            for (index, matched) in text.match_indices(|c: char| c.is_numeric() || !c.is_alphabetic()) {
                 if last != index {
                     result.push(&text[last..index]);
                 }
@@ -176,19 +174,26 @@
             result
         }
 
-        let idents: Vec<_> = self
-            .fields
+        let idents: Vec<_> = self.fields
             .iter()
-            .filter_map(|f| match f.field.ident {
-                None => None,
-                Some(ref ident) => Some(ident.as_ref()),
-            }).collect();
+            .filter_map(|f| {
+                match f.field.ident {
+                    None => None,
+                    Some(ref ident) => {
+                        Some(ident.as_ref())
+                    }
+                }
+            })
+            .collect();
 
         if idents.is_empty() {
             return None;
         }
 
-        let x: Vec<_> = idents.iter().map(|i| split_keep(i)).collect();
+        let x: Vec<_> = idents
+            .iter()
+            .map(|i| split_keep(i))
+            .collect();
         let mut index = 0;
         let first = &x[0];
         // Get first elem, check against all other, break on mismatch
@@ -207,13 +212,7 @@
         if index <= 1 {
             None
         } else {
-<<<<<<< HEAD
-            if first.get(index).is_some()
-                && first.get(index).unwrap().chars().all(|c| c.is_numeric())
-            {
-=======
             if first.get(index).is_some() && first[index].chars().all(|c| c.is_numeric()) {
->>>>>>> 2b3ccfb2
                 Some(first.iter().take(index).cloned().collect())
             } else {
                 Some(first.iter().take(index - 1).cloned().collect())
@@ -221,7 +220,7 @@
         }
     }
 
-    fn compute_ident(&self) -> Option<String> {
+    fn compute_ident(&self) -> Option<String>{
         if let Some(ident) = self.common_ident() {
             Some(ident)
         } else {
@@ -264,6 +263,7 @@
     /// Track a field.  If the field overlaps with 1 or more existing
     /// entries, they will be merged together.
     fn add(&mut self, field: &RegisterBlockField) -> Result<()> {
+
         // When merging, this holds the indices in self.regions
         // that the input `field` will be merging with.
         let mut indices = Vec::new();
@@ -315,19 +315,13 @@
         new_region.fields.sort_by_key(|f| f.offset);
 
         // maintain the regions ordered by starting offset
-        let idx = self
-            .regions
-            .binary_search_by_key(&new_region.offset, |r| r.offset);
+        let idx = self.regions.binary_search_by_key(&new_region.offset, |r| r.offset);
         match idx {
             Ok(idx) => {
-                bail!(
-                    "we shouldn't exist in the vec, but are at idx {} {:#?}\n{:#?}",
-                    idx,
-                    new_region,
-                    self.regions
-                );
-            }
-            Err(idx) => self.regions.insert(idx, new_region),
+                bail!("we shouldn't exist in the vec, but are at idx {} {:#?}\n{:#?}",
+                    idx, new_region, self.regions);
+            }
+            Err(idx) => self.regions.insert(idx, new_region)
         };
 
         Ok(())
@@ -340,26 +334,18 @@
     /// Resolves type name conflicts
     pub fn resolve_idents(&mut self) -> Result<()> {
         let idents: Vec<_> = {
-            self.regions
-                .iter_mut()
-                .filter(|r| r.fields.len() > 1)
-                .map(|r| {
-                    r.ident = r.compute_ident();
-                    r.ident.clone()
-                }).collect()
+            self.regions.iter_mut()
+            .filter(|r| r.fields.len() > 1)
+            .map(|r| {
+                r.ident = r.compute_ident();
+                r.ident.clone()
+            }).collect()
         };
-        self.regions
-            .iter_mut()
+        self.regions.iter_mut()
             .filter(|r| r.ident.is_some())
-            .filter(|r| {
-                r.fields.len() > 1 && (idents.iter().filter(|ident| **ident == r.ident).count() > 1)
-            }).inspect(|r| {
-                eprintln!(
-                    "WARNING: Found type name conflict with region {:?}, renamed to {:?}",
-                    r.ident,
-                    r.shortest_ident()
-                )
-            }).for_each(|r| {
+            .filter(|r| r.fields.len() > 1 && (idents.iter().filter(|ident| **ident == r.ident).count() > 1))
+            .inspect(|r| eprintln!("WARNING: Found type name conflict with region {:?}, renamed to {:?}", r.ident, r.shortest_ident()))
+            .for_each(|r| {
                 r.ident = r.shortest_ident();
             });
         Ok(())
@@ -399,7 +385,8 @@
             eprintln!(
                 "WARNING {:?} overlaps with another register block at offset {}. \
                  Ignoring.",
-                reg_block_field.field.ident, reg_block_field.offset
+                reg_block_field.field.ident,
+                reg_block_field.offset
             );
             continue;
         };
@@ -485,10 +472,10 @@
             if reg_block_field.offset != region.offset {
                 // TODO: need to emit padding for this case.
                 // Happens for freescale_mkl43z4
-                eprintln!(
-                    "WARNING: field {:?} has different offset {} than its union container {}",
-                    reg_block_field.field.ident, reg_block_field.offset, region.offset
-                );
+                eprintln!("WARNING: field {:?} has different offset {} than its union container {}",
+                    reg_block_field.field.ident,
+                    reg_block_field.offset,
+                    region.offset);
             }
             let comment = &format!(
                 "0x{:02x} - {}",
@@ -506,15 +493,15 @@
 
         if region.fields.len() > 1 && !block_is_union {
             let (type_name, name) = match region.ident.clone() {
-                Some(prefix) => (
-                    Ident::new(format!("{}_UNION", prefix.to_sanitized_upper_case())),
-                    Ident::new(prefix),
-                ),
+                Some(prefix) => {
+                    (Ident::new(format!("{}_UNION", prefix.to_sanitized_upper_case())),
+                    Ident::new(prefix))
+                }
                 // If we can't find a name, fall back to the region index as a
                 // unique-within-this-block identifier counter.
                 None => {
-                    let ident = Ident::new(format!("U{}", i));
-                    (ident.clone(), ident)
+                   let ident = Ident::new(format!("U{}", i));
+                   (ident.clone(), ident)
                 }
             };
 
@@ -533,6 +520,7 @@
                 pub #name: #type_name
             });
             Ident::new(",").to_tokens(&mut fields);
+
         } else {
             fields.append(&region_fields);
         }
@@ -610,6 +598,7 @@
 fn expand_cluster(cluster: &Cluster, defs: &Defaults) -> Result<Vec<RegisterBlockField>> {
     let mut cluster_expanded = vec![];
 
+
     let cluster_size = cluster
         .size
         .ok_or_else(|| format!("Cluster {} has no explictly defined size", cluster.name))
@@ -617,12 +606,14 @@
         .chain_err(|| format!("Cluster {} has no determinable `size` field", cluster.name))?;
 
     match *cluster {
-        Cluster::Single(ref info) => cluster_expanded.push(RegisterBlockField {
-            field: convert_svd_cluster(cluster),
-            description: info.description.clone(),
-            offset: info.address_offset,
-            size: cluster_size,
-        }),
+        Cluster::Single(ref info) => {
+            cluster_expanded.push(RegisterBlockField {
+                field: convert_svd_cluster(cluster),
+                description: info.description.clone(),
+                offset: info.address_offset,
+                size: cluster_size,
+            })
+        },
         Cluster::Array(ref info, ref array_info) => {
             let sequential_addresses = cluster_size == array_info.dim_increment * BITS_PER_BYTE;
 
@@ -676,12 +667,14 @@
         .ok_or_else(|| format!("Register {} has no `size` field", register.name))?;
 
     match *register {
-        Register::Single(ref info) => register_expanded.push(RegisterBlockField {
-            field: convert_svd_register(register, name),
-            description: info.description.clone(),
-            offset: info.address_offset,
-            size: register_size,
-        }),
+        Register::Single(ref info) => {
+            register_expanded.push(RegisterBlockField {
+                field: convert_svd_register(register, name),
+                description: info.description.clone(),
+                offset: info.address_offset,
+                size: register_size,
+            })
+        },
         Register::Array(ref info, ref array_info) => {
             let sequential_addresses = register_size == array_info.dim_increment * BITS_PER_BYTE;
 
@@ -738,7 +731,7 @@
         Cluster::Single(ref info) => &info.name,
         Cluster::Array(ref info, ref _ai) => &info.name,
     }.replace("[%s]", "")
-    .replace("%s", "");
+        .replace("%s", "");
     let name_sc = Ident::new(&*mod_name.to_sanitized_snake_case());
     let reg_block = register_or_cluster_block(&c.children, defaults, Some(&mod_name), nightly)?;
 
@@ -777,9 +770,7 @@
     let name_to_ty = |name: &String, ns: Option<&str>| -> syn::Ty {
         let ident = if let Some(ns) = ns {
             Cow::Owned(
-                String::from("self::")
-                    + &ns.to_sanitized_snake_case()
-                    + "::"
+                String::from("self::") + &ns.to_sanitized_snake_case() + "::"
                     + &name.to_sanitized_upper_case(),
             )
         } else {
@@ -790,10 +781,12 @@
             None,
             syn::Path {
                 global: false,
-                segments: vec![syn::PathSegment {
-                    ident: Ident::new(ident),
-                    parameters: syn::PathParameters::none(),
-                }],
+                segments: vec![
+                    syn::PathSegment {
+                        ident: Ident::new(ident),
+                        parameters: syn::PathParameters::none(),
+                    },
+                ],
             },
         )
     };
@@ -850,9 +843,7 @@
     let name_to_ty = |name: &String, ns: Option<&str>| -> syn::Ty {
         let ident = if let Some(ns) = ns {
             Cow::Owned(
-                String::from("self::")
-                    + &ns.to_sanitized_snake_case()
-                    + "::"
+                String::from("self::") + &ns.to_sanitized_snake_case() + "::"
                     + &name.to_sanitized_upper_case(),
             )
         } else {
@@ -863,10 +854,12 @@
             None,
             syn::Path {
                 global: false,
-                segments: vec![syn::PathSegment {
-                    ident: Ident::new(ident),
-                    parameters: syn::PathParameters::none(),
-                }],
+                segments: vec![
+                    syn::PathSegment {
+                        ident: Ident::new(ident),
+                        parameters: syn::PathParameters::none(),
+                    },
+                ],
             },
         )
     };
@@ -912,10 +905,12 @@
             None,
             syn::Path {
                 global: false,
-                segments: vec![syn::PathSegment {
-                    ident: Ident::new(name.to_sanitized_upper_case()),
-                    parameters: syn::PathParameters::none(),
-                }],
+                segments: vec![
+                    syn::PathSegment {
+                        ident: Ident::new(name.to_sanitized_upper_case()),
+                        parameters: syn::PathParameters::none(),
+                    },
+                ],
             },
         )
     };
@@ -974,10 +969,12 @@
             None,
             syn::Path {
                 global: false,
-                segments: vec![syn::PathSegment {
-                    ident: Ident::new(name.to_sanitized_upper_case()),
-                    parameters: syn::PathParameters::none(),
-                }],
+                segments: vec![
+                    syn::PathSegment {
+                        ident: Ident::new(name.to_sanitized_upper_case()),
+                        parameters: syn::PathParameters::none(),
+                    },
+                ],
             },
         )
     };
