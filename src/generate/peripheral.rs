use std::borrow::Cow;
use std::cmp::Ordering;

use either::Either;
use quote::{ToTokens, Tokens};
use svd::{Cluster, ClusterInfo, Defaults, Peripheral, Register};
use syn::{self, Ident};

use errors::*;
use util::{self, ToSanitizedSnakeCase, ToSanitizedUpperCase, BITS_PER_BYTE};

use generate::register;

pub fn render(
    p_original: &Peripheral,
    all_peripherals: &[Peripheral],
    defaults: &Defaults,
    nightly: bool,
) -> Result<Vec<Tokens>> {
    let mut out = vec![];

    let p_derivedfrom = p_original.derived_from.as_ref().and_then(|s| {
        all_peripherals.iter().find(|x| x.name == *s)
    });

    let p_merged = p_derivedfrom.map(|x| p_original.derive_from(x));
    let p = p_merged.as_ref().unwrap_or(p_original);

    if p_original.derived_from.is_some() && p_derivedfrom.is_none() {
        eprintln!("Couldn't find derivedFrom original: {} for {}, skipping",
            p_original.derived_from.as_ref().unwrap(), p_original.name);
        return Ok(out);
    }

    let name_pc = Ident::new(&*p.name.to_sanitized_upper_case());
    let address = util::hex(p.base_address);
<<<<<<< HEAD
    let description = util::respace(p.description.as_ref().unwrap_or(&p.name));
    let derive_regs = p_derivedfrom.is_some() && p_original.registers.is_none();
=======
    let description =
        util::escape_brackets(util::respace(p.description.as_ref().unwrap_or(&p.name)).as_ref());
>>>>>>> c1acfbd9

    let name_sc = Ident::new(&*p.name.to_sanitized_snake_case());
    let base = if derive_regs {
        Ident::new(&*p_derivedfrom.unwrap().name.to_sanitized_snake_case())
    } else {
        name_sc.clone()
    };

    // Insert the peripheral structure
    out.push(quote! {
        #[doc = #description]
        pub struct #name_pc { _marker: PhantomData<*const ()> }

        unsafe impl Send for #name_pc {}

        impl #name_pc {
            /// Returns a pointer to the register block
            pub fn ptr() -> *const #base::RegisterBlock {
                #address as *const _
            }
        }

        impl Deref for #name_pc {
            type Target = #base::RegisterBlock;

            fn deref(&self) -> &#base::RegisterBlock {
                unsafe { &*#name_pc::ptr() }
            }
        }
    });

    // Derived peripherals may not require re-implementation, and will instead
    // use a single definition of the non-derived version.
    if derive_regs {
        return Ok(out);
    }

    // erc: *E*ither *R*egister or *C*luster
    let ercs = p.registers.as_ref().map(|x| x.as_ref()).unwrap_or(&[][..]);

    let registers: &[&Register] = &util::only_registers(&ercs)[..];
    let clusters = util::only_clusters(ercs);

    // No `struct RegisterBlock` can be generated
    if registers.is_empty() && clusters.is_empty() {
        // Drop the definition of the peripheral
        out.pop();
        return Ok(out);
    }

    // Push any register or cluster blocks into the output
    let mut mod_items = vec![];
    mod_items.push(register_or_cluster_block(ercs, defaults, None, nightly)?);

    // Push all cluster related information into the peripheral module
    for c in &clusters {
        mod_items.push(cluster_block(c, defaults, p, all_peripherals, nightly)?);
    }

    // Push all regsiter realted information into the peripheral module
    for reg in registers {
        mod_items.extend(register::render(
            reg,
            registers,
            p,
            all_peripherals,
            defaults,
        )?);
    }

    let description =
        util::escape_brackets(util::respace(p.description.as_ref().unwrap_or(&p.name)).as_ref());
    out.push(quote! {
        #[doc = #description]
        pub mod #name_sc {
            #(#mod_items)*
        }
    });

    Ok(out)
}

#[derive(Clone, Debug)]
struct RegisterBlockField {
    field: syn::Field,
    description: String,
    offset: u32,
    size: u32,
}

#[derive(Clone, Debug)]
struct Region {
    fields: Vec<RegisterBlockField>,
    offset: u32,
    end: u32,
    /// This is only used for regions with `fields.len() > 1`
    pub ident: Option<String>,
}

impl Region {
    fn shortest_ident(&self) -> Option<String> {
        let mut idents: Vec<_> = self
            .fields
            .iter()
            .filter_map(|f| match f.field.ident {
                None => None,
                Some(ref ident) => Some(ident.as_ref()),
            })
            .collect();
        if idents.is_empty() {
            return None;
        }
        idents.sort_by(|a, b| {
            // Sort by length and then content
            match a.len().cmp(&b.len()) {
                Ordering::Equal => a.cmp(b),
                cmp => cmp,
            }
        });
        Some(idents[0].to_owned())
    }

    fn common_ident(&self) -> Option<String> {
        // https://stackoverflow.com/a/40296745/4284367
        fn split_keep(text: &str) -> Vec<&str> {
            let mut result = Vec::new();
            let mut last = 0;
            for (index, matched) in
                text.match_indices(|c: char| c.is_numeric() || !c.is_alphabetic())
            {
                if last != index {
                    result.push(&text[last..index]);
                }
                result.push(matched);
                last = index + matched.len();
            }
            if last < text.len() {
                result.push(&text[last..]);
            }
            result
        }

        let idents: Vec<_> = self
            .fields
            .iter()
            .filter_map(|f| match f.field.ident {
                None => None,
                Some(ref ident) => Some(ident.as_ref()),
            })
            .collect();

        if idents.is_empty() {
            return None;
        }

        let x: Vec<_> = idents.iter().map(|i| split_keep(i)).collect();
        let mut index = 0;
        let first = &x[0];
        // Get first elem, check against all other, break on mismatch
        'outer: while index < first.len() {
            for ident_match in x.iter().skip(1) {
                if let Some(match_) = ident_match.get(index) {
                    if match_ != &first[index] {
                        break 'outer;
                    }
                } else {
                    break 'outer;
                }
            }
            index += 1;
        }
        if index <= 1 {
            None
        } else if first.get(index).is_some() && first[index].chars().all(|c| c.is_numeric()) {
            Some(first.iter().take(index).cloned().collect())
        } else {
            Some(first.iter().take(index - 1).cloned().collect())
        }
    }

    fn compute_ident(&self) -> Option<String> {
        if let Some(ident) = self.common_ident() {
            Some(ident)
        } else {
            self.shortest_ident()
        }
    }
    /// Return a description of this region
    fn description(&self) -> String {
        let mut result = String::new();
        for f in &self.fields {
            // In the Atmel SVDs the union variants all tend to
            // have the same description.  Rather than emitting
            // the same text three times over, only join in the
            // text from the other variants if it is different.
            // This isn't a foolproof way of emitting the most
            // reasonable short description, but it's good enough.
            if f.description != result {
                if !result.is_empty() {
                    result.push(' ');
                }
                result.push_str(&f.description);
            }
        }
        result
    }
}

/// FieldRegions keeps track of overlapping field regions,
/// merging fields into appropriate regions as we process them.
/// This allows us to reason about when to create a union
/// rather than a struct.
#[derive(Default, Debug)]
struct FieldRegions {
    /// The set of regions we know about.  This is maintained
    /// in sorted order, keyed by Region::offset.
    regions: Vec<Region>,
}

impl FieldRegions {
    /// Track a field.  If the field overlaps with 1 or more existing
    /// entries, they will be merged together.
    fn add(&mut self, field: &RegisterBlockField) -> Result<()> {
        // When merging, this holds the indices in self.regions
        // that the input `field` will be merging with.
        let mut indices = Vec::new();

        let field_start = field.offset;
        let field_end = field_start + field.size / BITS_PER_BYTE;

        // The region that we're going to insert
        let mut new_region = Region {
            fields: vec![field.clone()],
            offset: field.offset,
            end: field.offset + field.size / BITS_PER_BYTE,
            ident: None,
        };

        // Locate existing region(s) that we intersect with and
        // fold them into the new region we're creating.  There
        // may be multiple regions that we intersect with, so
        // we keep looping to find them all.
        for (idx, mut f) in self.regions.iter_mut().enumerate() {
            let f_start = f.offset;
            let f_end = f.end;

            // Compute intersection range
            let begin = f_start.max(field_start);
            let end = f_end.min(field_end);

            if end > begin {
                // We're going to remove this element and fold it
                // into our new region
                indices.push(idx);

                // Expand the existing entry
                new_region.offset = new_region.offset.min(f_start);
                new_region.end = new_region.end.max(f_end);

                // And merge in the fields
                new_region.fields.append(&mut f.fields);
            }
        }

        // Now remove the entries that we collapsed together.
        // We do this in reverse order to ensure that the indices
        // are stable in the face of removal.
        for idx in indices.iter().rev() {
            self.regions.remove(*idx);
        }

        new_region.fields.sort_by_key(|f| f.offset);

        // maintain the regions ordered by starting offset
        let idx = self
            .regions
            .binary_search_by_key(&new_region.offset, |r| r.offset);
        match idx {
            Ok(idx) => {
                bail!(
                    "we shouldn't exist in the vec, but are at idx {} {:#?}\n{:#?}",
                    idx,
                    new_region,
                    self.regions
                );
            }
            Err(idx) => self.regions.insert(idx, new_region),
        };

        Ok(())
    }

    pub fn is_union(&self) -> bool {
        self.regions.len() == 1 && self.regions[0].fields.len() > 1
    }

    /// Resolves type name conflicts
    pub fn resolve_idents(&mut self) -> Result<()> {
        let idents: Vec<_> = {
            self.regions
                .iter_mut()
                .filter(|r| r.fields.len() > 1)
                .map(|r| {
                    r.ident = r.compute_ident();
                    r.ident.clone()
                })
                .collect()
        };
        self.regions
            .iter_mut()
            .filter(|r| r.ident.is_some())
            .filter(|r| {
                r.fields.len() > 1 && (idents.iter().filter(|ident| **ident == r.ident).count() > 1)
            })
            .inspect(|r| {
                eprintln!(
                    "WARNING: Found type name conflict with region {:?}, renamed to {:?}",
                    r.ident,
                    r.shortest_ident()
                )
            })
            .for_each(|r| {
                r.ident = r.shortest_ident();
            });
        Ok(())
    }
}

fn register_or_cluster_block(
    ercs: &[Either<Register, Cluster>],
    defs: &Defaults,
    name: Option<&str>,
    nightly: bool,
) -> Result<Tokens> {
    if nightly {
        register_or_cluster_block_nightly(ercs, defs, name)
    } else {
        register_or_cluster_block_stable(ercs, defs, name)
    }
}

fn register_or_cluster_block_stable(
    ercs: &[Either<Register, Cluster>],
    defs: &Defaults,
    name: Option<&str>,
) -> Result<Tokens> {
    let mut fields = Tokens::new();
    // enumeration of reserved fields
    let mut i = 0;
    // offset from the base address, in bytes
    let mut offset = 0;

    let ercs_expanded = expand(ercs, defs, name)?;

    for reg_block_field in ercs_expanded {
        let pad = if let Some(pad) = reg_block_field.offset.checked_sub(offset) {
            pad
        } else {
            eprintln!(
                "WARNING {:?} overlaps with another register block at offset {}. \
                 Ignoring.",
                reg_block_field.field.ident, reg_block_field.offset
            );
            continue;
        };

        if pad != 0 {
            let name = Ident::new(format!("_reserved{}", i));
            let pad = pad as usize;
            fields.append(quote! {
                #name : [u8; #pad],
            });
            i += 1;
        }

        let comment = &format!(
            "0x{:02x} - {}",
            reg_block_field.offset,
            util::escape_brackets(util::respace(&reg_block_field.description).as_ref()),
        )[..];

        fields.append(quote! {
            #[doc = #comment]
        });

        reg_block_field.field.to_tokens(&mut fields);
        Ident::new(",").to_tokens(&mut fields);

        offset = reg_block_field.offset + reg_block_field.size / BITS_PER_BYTE;
    }

    let name = Ident::new(match name {
        Some(name) => name.to_sanitized_upper_case(),
        None => "RegisterBlock".into(),
    });

    Ok(quote! {
        /// Register block
        #[repr(C)]
        pub struct #name {
            #fields
        }
    })
}

fn register_or_cluster_block_nightly(
    ercs: &[Either<Register, Cluster>],
    defs: &Defaults,
    name: Option<&str>,
) -> Result<Tokens> {
    let mut fields = Tokens::new();
    let mut helper_types = Tokens::new();

    let ercs_expanded = expand(ercs, defs, name)?;

    // Locate conflicting regions; we'll need to use unions to represent them.
    let mut regions = FieldRegions::default();

    for reg_block_field in &ercs_expanded {
        regions.add(reg_block_field)?;
    }

    let block_is_union = regions.is_union();
    // We need to compute the idents of each register/union block first to make sure no conflicts exists.
    regions.resolve_idents()?;
    // The end of the region from the prior iteration of the loop
    let mut last_end = 0;

    for (i, region) in regions.regions.iter().enumerate() {
        // Check if we need padding
        let pad = region.offset - last_end;
        if pad != 0 {
            let name = Ident::new(format!("_reserved{}", i));
            let pad = pad as usize;
            fields.append(quote! {
                #name : [u8; #pad],
            });
        }

        last_end = region.end;

        let mut region_fields = Tokens::new();

        for reg_block_field in &region.fields {
            if reg_block_field.offset != region.offset {
                // TODO: need to emit padding for this case.
                // Happens for freescale_mkl43z4
                eprintln!(
                    "WARNING: field {:?} has different offset {} than its union container {}",
                    reg_block_field.field.ident, reg_block_field.offset, region.offset
                );
            }
            let comment = &format!(
                "0x{:02x} - {}",
                reg_block_field.offset,
                util::escape_brackets(util::respace(&reg_block_field.description).as_ref()),
            )[..];

            region_fields.append(quote! {
                #[doc = #comment]
            });

            reg_block_field.field.to_tokens(&mut region_fields);
            Ident::new(",").to_tokens(&mut region_fields);
        }

        if region.fields.len() > 1 && !block_is_union {
            let (type_name, name) = match region.ident.clone() {
                Some(prefix) => (
                    Ident::new(format!("{}_UNION", prefix.to_sanitized_upper_case())),
                    Ident::new(prefix),
                ),
                // If we can't find a name, fall back to the region index as a
                // unique-within-this-block identifier counter.
                None => {
                    let ident = Ident::new(format!("U{}", i));
                    (ident.clone(), ident)
                }
            };

            let description = region.description();

            helper_types.append(quote! {
                #[doc = #description]
                #[repr(C)]
                pub union #type_name {
                    #region_fields
                }
            });

            fields.append(quote! {
                #[doc = #description]
                pub #name: #type_name
            });
            Ident::new(",").to_tokens(&mut fields);
        } else {
            fields.append(&region_fields);
        }
    }

    let name = Ident::new(match name {
        Some(name) => name.to_sanitized_upper_case(),
        None => "RegisterBlock".into(),
    });

    let block_type = if block_is_union {
        Ident::new("union")
    } else {
        Ident::new("struct")
    };

    Ok(quote! {
        /// Register block
        #[repr(C)]
        pub #block_type #name {
            #fields
        }

        #helper_types
    })
}

/// Expand a list of parsed `Register`s or `Cluster`s, and render them to
/// `RegisterBlockField`s containing `Field`s.
fn expand(
    ercs: &[Either<Register, Cluster>],
    defs: &Defaults,
    name: Option<&str>,
) -> Result<Vec<RegisterBlockField>> {
    let mut ercs_expanded = vec![];

    for erc in ercs {
        ercs_expanded.extend(match erc {
            Either::Left(ref register) => expand_register(register, defs, name)?,
            Either::Right(ref cluster) => expand_cluster(cluster, defs)?,
        });
    }

    ercs_expanded.sort_by_key(|x| x.offset);

    Ok(ercs_expanded)
}

/// Recursively calculate the size of a cluster. A cluster's size is the maximum
/// end position of its recursive children.
fn cluster_size_in_bits(info: &ClusterInfo, defs: &Defaults) -> Result<u32> {
    let mut size = 0;

    for c in &info.children {
        let end = match *c {
            Either::Left(ref reg) => {
                let reg_size: u32 = expand_register(reg, defs, None)?
                    .iter()
                    .map(|rbf| rbf.size)
                    .sum();

                (reg.address_offset * BITS_PER_BYTE) + reg_size
            }
            Either::Right(ref clust) => {
                (clust.address_offset * BITS_PER_BYTE) + cluster_size_in_bits(clust, defs)?
            }
        };

        size = size.max(end);
    }
    Ok(size)
}

/// Render a given cluster (and any children) into `RegisterBlockField`s
fn expand_cluster(cluster: &Cluster, defs: &Defaults) -> Result<Vec<RegisterBlockField>> {
    let mut cluster_expanded = vec![];

    let cluster_size = cluster
        .size
        .ok_or_else(|| format!("Cluster {} has no explictly defined size", cluster.name))
        .or_else(|_e| cluster_size_in_bits(cluster, defs))
        .chain_err(|| format!("Cluster {} has no determinable `size` field", cluster.name))?;

    match *cluster {
        Cluster::Single(ref info) => cluster_expanded.push(RegisterBlockField {
            field: convert_svd_cluster(cluster),
            description: info.description.clone(),
            offset: info.address_offset,
            size: cluster_size,
        }),
        Cluster::Array(ref info, ref array_info) => {
            let sequential_addresses = cluster_size == array_info.dim_increment * BITS_PER_BYTE;

            // if dimIndex exists, test if it is a sequence of numbers from 0 to dim
            let sequential_indexes = array_info.dim_index.as_ref().map_or(true, |dim_index| {
                dim_index
                    .iter()
                    .map(|element| element.parse::<u32>())
                    .eq((0..array_info.dim).map(Ok))
            });

            let array_convertible = sequential_indexes && sequential_addresses;

            if array_convertible {
                cluster_expanded.push(RegisterBlockField {
                    field: convert_svd_cluster(&cluster),
                    description: info.description.clone(),
                    offset: info.address_offset,
                    size: cluster_size * array_info.dim,
                });
            } else {
                for (field_num, field) in expand_svd_cluster(cluster).iter().enumerate() {
                    cluster_expanded.push(RegisterBlockField {
                        field: field.clone(),
                        description: info.description.clone(),
                        offset: info.address_offset + field_num as u32 * array_info.dim_increment,
                        size: cluster_size,
                    });
                }
            }
        }
    }

    Ok(cluster_expanded)
}

/// If svd register arrays can't be converted to rust arrays (non sequential addresses, non
/// numeral indexes, or not containing all elements from 0 to size) they will be expanded
fn expand_register(
    register: &Register,
    defs: &Defaults,
    name: Option<&str>,
) -> Result<Vec<RegisterBlockField>> {
    let mut register_expanded = vec![];

    let register_size = register
        .size
        .or(defs.size)
        .ok_or_else(|| format!("Register {} has no `size` field", register.name))?;

    match *register {
        Register::Single(ref info) => register_expanded.push(RegisterBlockField {
            field: convert_svd_register(register, name),
            description: info.description.clone(),
            offset: info.address_offset,
            size: register_size,
        }),
        Register::Array(ref info, ref array_info) => {
            let sequential_addresses = register_size == array_info.dim_increment * BITS_PER_BYTE;

            // if dimIndex exists, test if it is a sequence of numbers from 0 to dim
            let sequential_indexes = array_info.dim_index.as_ref().map_or(true, |dim_index| {
                dim_index
                    .iter()
                    .map(|element| element.parse::<u32>())
                    .eq((0..array_info.dim).map(Ok))
            });

            let array_convertible = sequential_indexes && sequential_addresses;

            if array_convertible {
                register_expanded.push(RegisterBlockField {
                    field: convert_svd_register(&register, name),
                    description: info.description.clone(),
                    offset: info.address_offset,
                    size: register_size * array_info.dim,
                });
            } else {
                for (field_num, field) in expand_svd_register(register, name).iter().enumerate() {
                    register_expanded.push(RegisterBlockField {
                        field: field.clone(),
                        description: info.description.clone(),
                        offset: info.address_offset + field_num as u32 * array_info.dim_increment,
                        size: register_size,
                    });
                }
            }
        }
    }

    Ok(register_expanded)
}

/// Render a Cluster Block into `Tokens`
fn cluster_block(
    c: &Cluster,
    defaults: &Defaults,
    p: &Peripheral,
    all_peripherals: &[Peripheral],
    nightly: bool,
) -> Result<Tokens> {
    let mut mod_items: Vec<Tokens> = vec![];

    // name_sc needs to take into account array type.
    let description = util::escape_brackets(util::respace(&c.description).as_ref());

    // Generate the register block.
    let mod_name = match *c {
        Cluster::Single(ref info) => &info.name,
        Cluster::Array(ref info, ref _ai) => &info.name,
    }
    .replace("[%s]", "")
    .replace("%s", "");
    let name_sc = Ident::new(&*mod_name.to_sanitized_snake_case());
    let reg_block = register_or_cluster_block(&c.children, defaults, Some(&mod_name), nightly)?;

    // Generate definition for each of the registers.
    let registers = util::only_registers(&c.children);
    for reg in &registers {
        mod_items.extend(register::render(
            reg,
            &registers,
            p,
            all_peripherals,
            defaults,
        )?);
    }

    // Generate the sub-cluster blocks.
    let clusters = util::only_clusters(&c.children);
    for c in &clusters {
        mod_items.push(cluster_block(c, defaults, p, all_peripherals, nightly)?);
    }

    Ok(quote! {
        #reg_block

        /// Register block
        #[doc = #description]
        pub mod #name_sc {
            #(#mod_items)*
        }
    })
}

/// Takes a svd::Register which may be a register array, and turn in into
/// a list of syn::Field where the register arrays have been expanded.
fn expand_svd_register(register: &Register, name: Option<&str>) -> Vec<syn::Field> {
    let name_to_ty = |name: &String, ns: Option<&str>| -> syn::Ty {
        let ident = if let Some(ns) = ns {
            Cow::Owned(
                String::from("self::")
                    + &ns.to_sanitized_snake_case()
                    + "::"
                    + &name.to_sanitized_upper_case(),
            )
        } else {
            name.to_sanitized_upper_case()
        };

        syn::Ty::Path(
            None,
            syn::Path {
                global: false,
                segments: vec![syn::PathSegment {
                    ident: Ident::new(ident),
                    parameters: syn::PathParameters::none(),
                }],
            },
        )
    };

    let mut out = vec![];

    match *register {
        Register::Single(ref _info) => out.push(convert_svd_register(register, name)),
        Register::Array(ref info, ref array_info) => {
            let has_brackets = info.name.contains("[%s]");

            let indices = array_info
                .dim_index
                .as_ref()
                .map(|v| Cow::from(&**v))
                .unwrap_or_else(|| {
                    Cow::from(
                        (0..array_info.dim)
                            .map(|i| i.to_string())
                            .collect::<Vec<_>>(),
                    )
                });

            for (idx, _i) in indices.iter().zip(0..) {
                let nb_name = if has_brackets {
                    info.name.replace("[%s]", idx)
                } else {
                    info.name.replace("%s", idx)
                };

                let ty_name = if has_brackets {
                    info.name.replace("[%s]", "")
                } else {
                    info.name.replace("%s", "")
                };

                let ident = Ident::new(nb_name.to_sanitized_snake_case());
                let ty = name_to_ty(&ty_name, name);

                out.push(syn::Field {
                    ident: Some(ident),
                    vis: syn::Visibility::Public,
                    attrs: vec![],
                    ty,
                });
            }
        }
    }
    out
}

/// Convert a parsed `Register` into its `Field` equivalent
fn convert_svd_register(register: &Register, name: Option<&str>) -> syn::Field {
    let name_to_ty = |name: &String, ns: Option<&str>| -> syn::Ty {
        let ident = if let Some(ns) = ns {
            Cow::Owned(
                String::from("self::")
                    + &ns.to_sanitized_snake_case()
                    + "::"
                    + &name.to_sanitized_upper_case(),
            )
        } else {
            name.to_sanitized_upper_case()
        };

        syn::Ty::Path(
            None,
            syn::Path {
                global: false,
                segments: vec![syn::PathSegment {
                    ident: Ident::new(ident),
                    parameters: syn::PathParameters::none(),
                }],
            },
        )
    };

    match *register {
        Register::Single(ref info) => syn::Field {
            ident: Some(Ident::new(info.name.to_sanitized_snake_case())),
            vis: syn::Visibility::Public,
            attrs: vec![],
            ty: name_to_ty(&info.name, name),
        },
        Register::Array(ref info, ref array_info) => {
            let has_brackets = info.name.contains("[%s]");

            let nb_name = if has_brackets {
                info.name.replace("[%s]", "")
            } else {
                info.name.replace("%s", "")
            };

            let ident = Ident::new(nb_name.to_sanitized_snake_case());

            let ty = syn::Ty::Array(
                Box::new(name_to_ty(&nb_name, name)),
                syn::ConstExpr::Lit(syn::Lit::Int(
                    u64::from(array_info.dim),
                    syn::IntTy::Unsuffixed,
                )),
            );

            syn::Field {
                ident: Some(ident),
                vis: syn::Visibility::Public,
                attrs: vec![],
                ty,
            }
        }
    }
}

/// Takes a svd::Cluster which may contain a register array, and turn in into
/// a list of syn::Field where the register arrays have been expanded.
fn expand_svd_cluster(cluster: &Cluster) -> Vec<syn::Field> {
    let name_to_ty = |name: &String| -> syn::Ty {
        syn::Ty::Path(
            None,
            syn::Path {
                global: false,
                segments: vec![syn::PathSegment {
                    ident: Ident::new(name.to_sanitized_upper_case()),
                    parameters: syn::PathParameters::none(),
                }],
            },
        )
    };

    let mut out = vec![];

    match *cluster {
        Cluster::Single(ref _info) => out.push(convert_svd_cluster(cluster)),
        Cluster::Array(ref info, ref array_info) => {
            let has_brackets = info.name.contains("[%s]");

            let indices = array_info
                .dim_index
                .as_ref()
                .map(|v| Cow::from(&**v))
                .unwrap_or_else(|| {
                    Cow::from(
                        (0..array_info.dim)
                            .map(|i| i.to_string())
                            .collect::<Vec<_>>(),
                    )
                });

            for (idx, _i) in indices.iter().zip(0..) {
                let name = if has_brackets {
                    info.name.replace("[%s]", idx)
                } else {
                    info.name.replace("%s", idx)
                };

                let ty_name = if has_brackets {
                    info.name.replace("[%s]", "")
                } else {
                    info.name.replace("%s", "")
                };

                let ident = Ident::new(name.to_sanitized_snake_case());
                let ty = name_to_ty(&ty_name);

                out.push(syn::Field {
                    ident: Some(ident),
                    vis: syn::Visibility::Public,
                    attrs: vec![],
                    ty,
                });
            }
        }
    }
    out
}

/// Convert a parsed `Cluster` into its `Field` equivalent
fn convert_svd_cluster(cluster: &Cluster) -> syn::Field {
    let name_to_ty = |name: &String| -> syn::Ty {
        syn::Ty::Path(
            None,
            syn::Path {
                global: false,
                segments: vec![syn::PathSegment {
                    ident: Ident::new(name.to_sanitized_upper_case()),
                    parameters: syn::PathParameters::none(),
                }],
            },
        )
    };

    match *cluster {
        Cluster::Single(ref info) => syn::Field {
            ident: Some(Ident::new(info.name.to_sanitized_snake_case())),
            vis: syn::Visibility::Public,
            attrs: vec![],
            ty: name_to_ty(&info.name),
        },
        Cluster::Array(ref info, ref array_info) => {
            let has_brackets = info.name.contains("[%s]");

            let name = if has_brackets {
                info.name.replace("[%s]", "")
            } else {
                info.name.replace("%s", "")
            };

            let ident = Ident::new(name.to_sanitized_snake_case());

            let ty = syn::Ty::Array(
                Box::new(name_to_ty(&name)),
                syn::ConstExpr::Lit(syn::Lit::Int(
                    u64::from(array_info.dim),
                    syn::IntTy::Unsuffixed,
                )),
            );

            syn::Field {
                ident: Some(ident),
                vis: syn::Visibility::Public,
                attrs: vec![],
                ty,
            }
        }
    }
}<|MERGE_RESOLUTION|>--- conflicted
+++ resolved
@@ -34,13 +34,10 @@
 
     let name_pc = Ident::new(&*p.name.to_sanitized_upper_case());
     let address = util::hex(p.base_address);
-<<<<<<< HEAD
-    let description = util::respace(p.description.as_ref().unwrap_or(&p.name));
-    let derive_regs = p_derivedfrom.is_some() && p_original.registers.is_none();
-=======
     let description =
         util::escape_brackets(util::respace(p.description.as_ref().unwrap_or(&p.name)).as_ref());
->>>>>>> c1acfbd9
+    let derive_regs = p_derivedfrom.is_some() && p_original.registers.is_none();
+
 
     let name_sc = Ident::new(&*p.name.to_sanitized_snake_case());
     let base = if derive_regs {
