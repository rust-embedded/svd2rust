--- conflicted
+++ resolved
@@ -2,12 +2,10 @@
 use std::cmp::Ordering;
 use std::collections::HashMap;
 
+use crate::svd::{
+    Cluster, ClusterInfo, Defaults, Peripheral, Register, RegisterCluster, RegisterInfo,
+};
 use quote::{ToTokens, Tokens};
-<<<<<<< HEAD
-use svd::{Cluster, ClusterInfo, Defaults, Peripheral, Register, RegisterCluster, RegisterInfo};
-=======
-use crate::svd::{Cluster, ClusterInfo, Defaults, Peripheral, Register};
->>>>>>> 08c8d076
 use syn::{self, Ident};
 
 use crate::errors::*;
@@ -23,28 +21,28 @@
 ) -> Result<Vec<Tokens>> {
     let mut out = vec![];
 
-    let p_derivedfrom = p_original.derived_from.as_ref().and_then(|s| {
-        all_peripherals.iter().find(|x| x.name == *s)
-    });
+    let p_derivedfrom = p_original
+        .derived_from
+        .as_ref()
+        .and_then(|s| all_peripherals.iter().find(|x| x.name == *s));
 
     let p_merged = p_derivedfrom.map(|ancestor| p_original.derive_from(ancestor));
     let p = p_merged.as_ref().unwrap_or(p_original);
 
     if p_original.derived_from.is_some() && p_derivedfrom.is_none() {
-        eprintln!("Couldn't find derivedFrom original: {} for {}, skipping",
-            p_original.derived_from.as_ref().unwrap(), p_original.name);
+        eprintln!(
+            "Couldn't find derivedFrom original: {} for {}, skipping",
+            p_original.derived_from.as_ref().unwrap(),
+            p_original.name
+        );
         return Ok(out);
     }
 
     let name_pc = Ident::new(&*p.name.to_sanitized_upper_case());
     let address = util::hex(p.base_address);
-<<<<<<< HEAD
-    let description = util::escape_brackets(util::respace(p.description.as_ref().unwrap_or(&p.name)).as_ref());
-    let derive_regs = p_derivedfrom.is_some() && p_original.registers.is_none();
-=======
     let description =
         util::escape_brackets(util::respace(p.description.as_ref().unwrap_or(&p.name)).as_ref());
->>>>>>> 08c8d076
+    let derive_regs = p_derivedfrom.is_some() && p_original.registers.is_none();
 
     let name_sc = Ident::new(&*p.name.to_sanitized_snake_case());
     let base = if derive_regs {
@@ -126,14 +124,18 @@
     }
 
     // Build up an alternate erc list by expanding any derived registers
-    let mut alt_erc :Vec<RegisterCluster> = registers.iter().filter_map(|r| {
-        match r.derived_from {
+    let mut alt_erc: Vec<RegisterCluster> = registers
+        .iter()
+        .filter_map(|r| match r.derived_from {
             Some(ref derived) => {
                 let ancestor = match reg_map.get(derived) {
                     Some(r) => r,
                     None => {
-                        eprintln!("register {} derivedFrom missing register {}", r.name, derived);
-                        return None
+                        eprintln!(
+                            "register {} derivedFrom missing register {}",
+                            r.name, derived
+                        );
+                        return None;
                     }
                 };
 
@@ -149,8 +151,8 @@
                 d
             }
             None => Some((*r).clone().into()),
-        }
-    }).collect();
+        })
+        .collect();
 
     // Now add the clusters to our alternate erc list
     let clusters = util::only_clusters(ercs);
@@ -172,7 +174,12 @@
 
     // Push any register or cluster blocks into the output
     let mut mod_items = vec![];
-    mod_items.push(register_or_cluster_block(ercs.as_slice(), defaults, None, nightly)?);
+    mod_items.push(register_or_cluster_block(
+        ercs.as_slice(),
+        defaults,
+        None,
+        nightly,
+    )?);
 
     // Push all cluster related information into the peripheral module
     for c in &clusters {
@@ -758,7 +765,7 @@
     match *register {
         Register::Single(ref info) => register_expanded.push(RegisterBlockField {
             field: convert_svd_register(register, name),
-            description: info.description.clone(),
+            description: info.description.clone().unwrap(),
             offset: info.address_offset,
             size: register_size,
         }),
@@ -778,7 +785,7 @@
             if array_convertible {
                 register_expanded.push(RegisterBlockField {
                     field: convert_svd_register(&register, name),
-                    description: info.description.clone(),
+                    description: info.description.clone().unwrap(),
                     offset: info.address_offset,
                     size: register_size * array_info.dim,
                 });
@@ -786,7 +793,7 @@
                 for (field_num, field) in expand_svd_register(register, name).iter().enumerate() {
                     register_expanded.push(RegisterBlockField {
                         field: field.clone(),
-                        description: info.description.clone(),
+                        description: info.description.clone().unwrap(),
                         offset: info.address_offset + field_num as u32 * array_info.dim_increment,
                         size: register_size,
                     });
