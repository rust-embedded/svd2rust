--- conflicted
+++ resolved
@@ -35,12 +35,8 @@
 
     let name_pc = Ident::new(&*p.name.to_sanitized_upper_case());
     let address = util::hex(p.base_address);
-<<<<<<< HEAD
-    let description = util::respace(p.description.as_ref().unwrap_or(&p.name));
+    let description = util::escape_brackets(util::respace(p.description.as_ref().unwrap_or(&p.name)).as_ref());
     let derive_regs = p_derivedfrom.is_some() && p_original.registers.is_none();
-=======
-    let description = util::escape_brackets(util::respace(p.description.as_ref().unwrap_or(&p.name)).as_ref());
->>>>>>> 51d76e60
 
     let name_sc = Ident::new(&*p.name.to_sanitized_snake_case());
     let base = if derive_regs {
