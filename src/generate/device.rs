use quote::Tokens;
use svd::Device;
use syn::Ident;

use errors::*;
use util::{self, ToSanitizedSnakeCase, ToSanitizedUpperCase};
use Target;

use generate::{interrupt, peripheral};

/// A collection of Tokens and available feature flags
pub struct RenderOutput {
    pub tokens: Vec<Tokens>,
    pub features: Vec<String>,
}

/// Whole device generation
pub fn render(
    d: &Device,
    target: &Target,
    nightly: bool,
    conditional: bool,
    device_x: &mut String,
) -> Result<RenderOutput> {
    let mut output = RenderOutput {
        tokens: vec![],
        features: vec![],
    };

    let doc = format!(
        "Peripheral access API for {0} microcontrollers \
         (generated using svd2rust v{1})\n\n\
         You can find an overview of the API [here].\n\n\
         [here]: https://docs.rs/svd2rust/{1}/svd2rust/#peripheral-api",
        d.name.to_uppercase(),
        env!("CARGO_PKG_VERSION")
    );

    if *target == Target::Msp430 {
        output.tokens.push(quote! {
            #![feature(abi_msp430_interrupt)]
        });
    }

    if *target != Target::None && *target != Target::CortexM {
        output.tokens.push(quote! {
            #![cfg_attr(feature = "rt", feature(global_asm))]
            #![cfg_attr(feature = "rt", feature(use_extern_macros))]
            #![cfg_attr(feature = "rt", feature(used))]
        });
    }

    output.tokens.push(quote! {
        #![doc = #doc]
        #![deny(missing_docs)]
        #![deny(warnings)]
        #![allow(non_camel_case_types)]
        #![no_std]
    });

    if *target != Target::CortexM {
        output.tokens.push(quote! {
            #![feature(const_fn)]
            #![feature(try_from)]
        });
    }

    if nightly {
        output.tokens.push(quote! {
            #![feature(untagged_unions)]
        });
    }

    match *target {
        Target::CortexM => {
            output.tokens.push(quote! {
                extern crate cortex_m;
                #[cfg(feature = "rt")]
                extern crate cortex_m_rt;
            });
        }
        Target::Msp430 => {
            output.tokens.push(quote! {
                extern crate msp430;
                #[cfg(feature = "rt")]
                extern crate msp430_rt;
                #[cfg(feature = "rt")]
                pub use msp430_rt::default_handler;
            });
        }
        Target::RISCV => {
            output.tokens.push(quote! {
                extern crate riscv;
                #[cfg(feature = "rt")]
                extern crate riscv_rt;
            });
        }
        Target::None => {}
    }

    // If conditionals are used, and NO peripherals are selected,
    // certain imports may be unused
    if conditional {
        output.tokens.push(quote! {
            extern crate bare_metal;
            extern crate vcell;

            #[allow(unused_imports)]
            use core::ops::Deref;
            #[allow(unused_imports)]
            use core::marker::PhantomData;
        });
    } else {
        output.tokens.push(quote! {
            extern crate bare_metal;
            extern crate vcell;

            use core::ops::Deref;
            use core::marker::PhantomData;
        });
    }

    // Retaining the previous assumption
    let mut fpu_present = true;

    if let Some(cpu) = d.cpu.as_ref() {
        let bits = util::unsuffixed(cpu.nvic_priority_bits as u64);

        output.tokens.push(quote! {
            /// Number available in the NVIC for configuring priority
            pub const NVIC_PRIO_BITS: u8 = #bits;
        });

        fpu_present = cpu.fpu_present;
    }

    output
        .tokens
        .extend(interrupt::render(target, &d.peripherals, device_x)?);

<<<<<<< HEAD
    const CORE_PERIPHERALS: &[&str] = &[
        "CBP", "CPUID", "DCB", "DWT", "FPB", "FPU", "ITM", "MPU", "NVIC", "SCB", "SYST", "TPIU",
    ];
=======
    let core_peripherals: &[&str];

    if fpu_present {
        core_peripherals = &[
            "CBP", "CPUID", "DCB", "DWT", "FPB", "FPU", "ITM", "MPU", "NVIC", "SCB", "SYST", "TPIU"
        ];
    } else {
        core_peripherals = &[
            "CBP", "CPUID", "DCB", "DWT", "FPB", "ITM", "MPU", "NVIC", "SCB", "SYST", "TPIU"
        ];
    }
>>>>>>> 751ee922

    let mut fields = vec![];
    let mut exprs = vec![];
    if *target == Target::CortexM {
        output.tokens.push(quote! {
            pub use cortex_m::peripheral::Peripherals as CorePeripherals;
        });

<<<<<<< HEAD
        output.tokens.push(quote! {
            pub use cortex_m::peripheral::{
                CBP, CPUID, DCB, DWT, FPB, FPU, ITM, MPU, NVIC, SCB, SYST, TPIU,
            };
        });
=======
        if fpu_present {
            out.push(quote! {
                pub use cortex_m::peripheral::{
                    CBP, CPUID, DCB, DWT, FPB, FPU, ITM, MPU, NVIC, SCB, SYST, TPIU,
                };
            });
        } else {
            out.push(quote! {
                pub use cortex_m::peripheral::{
                    CBP, CPUID, DCB, DWT, FPB, ITM, MPU, NVIC, SCB, SYST, TPIU,
                };
            });
        }
>>>>>>> 751ee922
    }

    for p in &d.peripherals {
        if *target == Target::CortexM && core_peripherals.contains(&&*p.name.to_uppercase()) {
            // Core peripherals are handled above
            continue;
        }

        output
            .tokens
            .extend(peripheral::render(p, &d.peripherals, &d.defaults, nightly, conditional)?);

        if p.registers
            .as_ref()
            .map(|v| &v[..])
            .unwrap_or(&[])
            .is_empty()
            && p.derived_from.is_none()
        {
            // No register block will be generated so don't put this peripheral
            // in the `Peripherals` struct
            continue;
        }

        let upper_name = p.name.to_sanitized_upper_case();
        let snake_name = p.name.to_sanitized_snake_case();
        output.features.push(String::from(snake_name.clone()));
        let id = Ident::new(&*upper_name);

        // Should we allow for conditional compilation of each peripheral?
        if conditional {
            // Yes, annotate each item with a feature gate
            fields.push(quote! {
                #[doc = #upper_name]
                #[cfg(feature = #snake_name)]
                pub #id: #id
            });
            exprs.push(quote!{
                #[cfg(feature = #snake_name)]
                #id: #id { _marker: PhantomData }
            });
        } else {
            // No, all peripherals will always be generated
            fields.push(quote! {
                #[doc = #upper_name]
                pub #id: #id
            });
            exprs.push(quote!{
                #id: #id { _marker: PhantomData }
            });
        }

    }

    let take = match *target {
        Target::CortexM => Some(Ident::new("cortex_m")),
        Target::Msp430 => Some(Ident::new("msp430")),
        Target::RISCV => Some(Ident::new("riscv")),
        Target::None => None,
    }.map(|krate| {
        quote! {
            /// Returns all the peripherals *once*
            #[inline]
            pub fn take() -> Option<Self> {
                #krate::interrupt::free(|_| {
                    if unsafe { DEVICE_PERIPHERALS } {
                        None
                    } else {
                        Some(unsafe { Peripherals::steal() })
                    }
                })
            }
        }
    });

    output.tokens.push(quote! {
        // NOTE `no_mangle` is used here to prevent linking different minor versions of the device
        // crate as that would let you `take` the device peripherals more than once (one per minor
        // version)
        #[allow(renamed_and_removed_lints)]
        // This currently breaks on nightly, to be removed with the line above once 1.31 is stable
        #[allow(private_no_mangle_statics)]
        #[no_mangle]
        static mut DEVICE_PERIPHERALS: bool = false;

        /// All the peripherals
        #[allow(non_snake_case)]
        pub struct Peripherals {
            #(#fields,)*
        }

        impl Peripherals {
            #take

            /// Unchecked version of `Peripherals::take`
            pub unsafe fn steal() -> Self {
                debug_assert!(!DEVICE_PERIPHERALS);

                DEVICE_PERIPHERALS = true;

                Peripherals {
                    #(#exprs,)*
                }
            }
        }
    });

    Ok(output)
}<|MERGE_RESOLUTION|>--- conflicted
+++ resolved
@@ -138,23 +138,17 @@
         .tokens
         .extend(interrupt::render(target, &d.peripherals, device_x)?);
 
-<<<<<<< HEAD
-    const CORE_PERIPHERALS: &[&str] = &[
-        "CBP", "CPUID", "DCB", "DWT", "FPB", "FPU", "ITM", "MPU", "NVIC", "SCB", "SYST", "TPIU",
-    ];
-=======
     let core_peripherals: &[&str];
 
     if fpu_present {
         core_peripherals = &[
-            "CBP", "CPUID", "DCB", "DWT", "FPB", "FPU", "ITM", "MPU", "NVIC", "SCB", "SYST", "TPIU"
+        "CBP", "CPUID", "DCB", "DWT", "FPB", "FPU", "ITM", "MPU", "NVIC", "SCB", "SYST", "TPIU",
         ];
     } else {
         core_peripherals = &[
             "CBP", "CPUID", "DCB", "DWT", "FPB", "ITM", "MPU", "NVIC", "SCB", "SYST", "TPIU"
         ];
     }
->>>>>>> 751ee922
 
     let mut fields = vec![];
     let mut exprs = vec![];
@@ -163,27 +157,19 @@
             pub use cortex_m::peripheral::Peripherals as CorePeripherals;
         });
 
-<<<<<<< HEAD
-        output.tokens.push(quote! {
-            pub use cortex_m::peripheral::{
-                CBP, CPUID, DCB, DWT, FPB, FPU, ITM, MPU, NVIC, SCB, SYST, TPIU,
-            };
-        });
-=======
         if fpu_present {
-            out.push(quote! {
+            output.tokens.push(quote! {
                 pub use cortex_m::peripheral::{
                     CBP, CPUID, DCB, DWT, FPB, FPU, ITM, MPU, NVIC, SCB, SYST, TPIU,
                 };
             });
         } else {
-            out.push(quote! {
+            output.tokens.push(quote! {
                 pub use cortex_m::peripheral::{
                     CBP, CPUID, DCB, DWT, FPB, ITM, MPU, NVIC, SCB, SYST, TPIU,
                 };
             });
         }
->>>>>>> 751ee922
     }
 
     for p in &d.peripherals {
