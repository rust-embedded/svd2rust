--- conflicted
+++ resolved
@@ -48,17 +48,7 @@
         #![no_std]
     });
 
-<<<<<<< HEAD
-    if nightly {
-        out.push(quote! {
-            #![feature(untagged_unions)]
-        });
-    }
-
     match target {
-=======
-    match *target {
->>>>>>> ef24936d
         Target::CortexM => {
             out.push(quote! {
                 extern crate cortex_m;
