#![recursion_limit = "128"]

extern crate cast;
extern crate clap;
extern crate either;
extern crate env_logger;
#[macro_use]
extern crate error_chain;
extern crate inflections;
#[macro_use]
extern crate log;
#[macro_use]
extern crate quote;
extern crate svd_parser as svd;
extern crate syn;

mod errors;
mod generate;
mod util;

use std::fs::File;
use std::io::Write;
use std::process;

use clap::{App, Arg};

use crate::errors::*;
use crate::util::{build_rs, Target};

fn run() -> Result<()> {
    use std::io::Read;

    let matches = App::new("svd2rust")
        .about("Generate a Rust API from SVD files")
        .arg(
            Arg::with_name("input")
                .help("Input SVD file")
                .short("i")
                .takes_value(true)
                .value_name("FILE"),
        )
        .arg(
            Arg::with_name("target")
                .long("target")
                .help("Target architecture")
                .takes_value(true)
                .value_name("ARCH"),
        )
        .arg(
            Arg::with_name("nightly_features")
                .long("nightly")
                .help("Enable features only available to nightly rustc"),
        )
        .arg(
            Arg::with_name("log_level")
                .long("log")
                .short("l")
                .help(&format!(
                    "Choose which messages to log (overrides {})",
                    env_logger::DEFAULT_FILTER_ENV
                ))
                .takes_value(true)
                .possible_values(&["off", "error", "warn", "info", "debug", "trace"])
        )
        .version(concat!(
            env!("CARGO_PKG_VERSION"),
            include_str!(concat!(env!("OUT_DIR"), "/commit-info.txt"))
        ))
        .get_matches();

    setup_logging(&matches);

    let target = matches
        .value_of("target")
        .map(|s| Target::parse(s))
        .unwrap_or(Ok(Target::CortexM))?;

    let xml = &mut String::new();
    match matches.value_of("input") {
        Some(file) => {
            File::open(file)
                .chain_err(|| "couldn't open the SVD file")?
                .read_to_string(xml)
                .chain_err(|| "couldn't read the SVD file")?;
        }
        None => {
            let stdin = std::io::stdin();
            stdin
                .lock()
                .read_to_string(xml)
                .chain_err(|| "couldn't read from stdin")?;
        }
    }

    let device = svd::parse(xml);

    let nightly = matches.is_present("nightly_features");

    let mut device_x = String::new();
<<<<<<< HEAD
    let items = generate::device::render(
        &device.expect("//TODO(AJM)"),
        &target,
        nightly,
        &mut device_x
    )?;
=======
    let items = generate::device::render(&device, target, nightly, &mut device_x)?;

    writeln!(File::create("lib.rs").unwrap(), "{}", quote!(#(#items)*)).unwrap();
>>>>>>> 3f07a936

    if target == Target::CortexM {
        writeln!(File::create("device.x").unwrap(), "{}", device_x).unwrap();
        writeln!(File::create("build.rs").unwrap(), "{}", build_rs()).unwrap();
    }

    Ok(())
}

fn setup_logging(matches: &clap::ArgMatches) {
    // * Log at info by default.
    // * Allow users the option of setting complex logging filters using
    //   env_logger's `RUST_LOG` environment variable.
    // * Override both of those if the logging level is set via the `--log`
    //   command line argument.
    let env = env_logger::Env::default()
        .filter_or(env_logger::DEFAULT_FILTER_ENV, "info");
    let mut builder = env_logger::Builder::from_env(env);
    builder.default_format_timestamp(false);

    let log_lvl_from_env =
        std::env::var_os(env_logger::DEFAULT_FILTER_ENV).is_some();

    if log_lvl_from_env {
        log::set_max_level(log::LevelFilter::Trace);
    } else {
        let level = match matches.value_of("log_level") {
            Some(lvl) => lvl.parse().unwrap(),
            None => log::LevelFilter::Info,
        };
        log::set_max_level(level);
        builder.filter_level(level);
    }

    builder.init();
}

fn main() {
    if let Err(ref e) = run() {
        error!("{}", e);

        for e in e.iter().skip(1) {
            error!("caused by: {}", e);
        }

        if let Some(backtrace) = e.backtrace() {
            error!("backtrace: {:?}", backtrace);
        } else {
            error!("note: run with `RUST_BACKTRACE=1` for a backtrace")
        }

        process::exit(1);
    }
}<|MERGE_RESOLUTION|>--- conflicted
+++ resolved
@@ -1,18 +1,12 @@
 #![recursion_limit = "128"]
 
-extern crate cast;
-extern crate clap;
-extern crate either;
-extern crate env_logger;
 #[macro_use]
 extern crate error_chain;
-extern crate inflections;
 #[macro_use]
 extern crate log;
 #[macro_use]
 extern crate quote;
-extern crate svd_parser as svd;
-extern crate syn;
+use svd_parser as svd;
 
 mod errors;
 mod generate;
@@ -92,23 +86,14 @@
         }
     }
 
-    let device = svd::parse(xml);
+    let device = svd::parse(xml).unwrap(); //TODO(AJM)
 
     let nightly = matches.is_present("nightly_features");
 
     let mut device_x = String::new();
-<<<<<<< HEAD
-    let items = generate::device::render(
-        &device.expect("//TODO(AJM)"),
-        &target,
-        nightly,
-        &mut device_x
-    )?;
-=======
     let items = generate::device::render(&device, target, nightly, &mut device_x)?;
 
     writeln!(File::create("lib.rs").unwrap(), "{}", quote!(#(#items)*)).unwrap();
->>>>>>> 3f07a936
 
     if target == Target::CortexM {
         writeln!(File::create("device.x").unwrap(), "{}", device_x).unwrap();
